[![Build Status](https://travis-ci.com/FZJ-IEK3-VSA/FINE.svg?branch=master)](https://travis-ci.com/FZJ-IEK3-VSA/FINE) [![Version](https://img.shields.io/pypi/v/FINE.svg)](https://pypi.python.org/pypi/FINE) [![Documentation Status](https://readthedocs.org/projects/vsa-fine/badge/?version=latest)](https://vsa-fine.readthedocs.io/en/latest/) [![PyPI - License](https://img.shields.io/pypi/l/FINE)]((https://github.com/FZJ-IEK3-VSA/FINE/blob/master/LICENSE.txt)) [![codecov](https://codecov.io/gh/FZJ-IEK3-VSA/FINE/branch/master/graph/badge.svg)](https://codecov.io/gh/FZJ-IEK3-VSA/FINE)


<a href="https://www.fz-juelich.de/iek/iek-3/DE/Home/home_node.html"><img src="http://www.fz-juelich.de/SharedDocs/Bilder/IBG/IBG-3/DE/Plant-soil-atmosphere%20exchange%20processes/INPLAMINT%20(BONARES)/Bild3.jpg?__blob=poster" alt="Forschungszentrum Juelich Logo" width="230px"></a> 

# FINE - Framework for Integrated Energy System Assessment

The FINE python package provides a framework for modeling, optimizing and assessing energy systems. With the provided framework, systems with multiple regions, commodities and time steps can be modeled. Target of the optimization is the minimization of the total annual cost while considering technical and enviromental constraints. Besides using the full temporal resolution, an interconnected typical period storage formulation can be applied, that reduces the complexity and computational time of the model.

If you want to use FINE in a published work, please [**kindly cite following publication**](https://www.sciencedirect.com/science/article/pii/S036054421830879X) which gives a description of the first stages of the framework. The python package which provides the time series aggregation module and its corresponding literatur can be found [**here**](https://github.com/FZJ-IEK3-VSA/tsam).

## Features
* representation of an energy system by multiple locations, commodities and time steps
* complexity reducing storage formulation based on typical periods

## Documentation

A "Read the Docs" documentation of FINE can be found [**here**](https://vsa-fine.readthedocs.io/en/latest/).

## Installation
<<<<<<< HEAD
You can directly install FINE via pip as follows

	pip install FINE

However, in this case, the connection to this GitHub repository is not preserved. If you want to preserve it,
you can clone a local copy of the repository to your computer

	git clone https://github.com/FZJ-IEK3-VSA/FINE.git
=======
### Prepare and install required software
1.  Install anaconda [by choosing your operating system here](https://docs.anaconda.com/anaconda/install/). If you are a Windows 10 user, remember to tick "Add Anaconda to my PATH environment variable" during installation under "Advanced installations options".
2. Install git from https://git-scm.com/downloads
### Prepare folder
1. Open a prompt e.g. "anaconda prompt" or "cmd" from the windows start menu
2. Make a folder where you want to work, for example C:\Users\<your username>\work with "mkdir C:\Users\<your username>\work"
3. Go to that directory with "cd C:\Users\<your username>\work" at the command line


### Get source code via GIT

Clone public repository or repository of your choice first
```
git clone https://github.com/FZJ-IEK3-VSA/FINE.git 
```
Move into the FINE folder with
```
cd fine
```

### Installation for users
It is recommended to create a clean environment with conda to use FINE because it requires many dependencies. 

```
conda env create -f requirements.yml
activate FINE
```
### Installation for developers
Create a development environment if you want to modify it.
Install the requirements in a clean conda environment:
```
conda env create -f requirements_dev.yml
activate FINE_dev
```

The development environent includes all packages to check if FINE is working.
```
pytest --cov=FINE test/
```
If all tests run through, you have successfully installed FINE. 
## Examples
>>>>>>> d5d3b664

A number of [**examples**](examples/) shows the capabilities of FINE.

<<<<<<< HEAD
	python setup.py install

### Setup a clean environment
Due to the required dependencies, it is recommended to create a clean environment to use FINE.
Therefore, you can find a yml-file (called requirements.yml) for easy environment creation with Anaconda. 

```
conda env create -f requirements.yml
activate FINE
```

In the next step, install FINE by executing

```
pip install -e .
```

In that case, you install an editable (-e) version of FINE.

If you would like to contribute, update your environment with the requirements-dev.cml. 
It add some packages for testing and formatting the code.

```
conda env update --file requirements_dev.yml
```

The development environent includes all packages to check if FINE is working.
```
pytest --cov=FINE test/
```
If all tests run through, you have successfully installed FINE. 
=======
## Using an Integrated Developer Environment (IDE)
In order to efficiently develop FINE further, install Visual Studio Code and open it. Make sure the Python Extension is installed by clicking this button and searching for Python. Then open the FINE folder with File > Open Folder and open it. VS-Code will automatically look for an environment but perhaps it is not the right one. In order to choose the correct environment, click Strg+Shift+P/Ctrl+Shift+P and type in the field Python: Select Interpreter and choose the correct interpreter (here: 'fine_dev',conda).Then, we can configure the tests as next step. Therefore, call again Strg+Shift+P/Ctrl+Shift+P and type Python: Configure tests and choose pytest and the root directory. If successful, following symbol should pop up on the left side with which you can navigate through the tests. In order to make the test run in Visual Studio Code an empty file with the title '__init__.py' needs to be added to the test folder (C:\Users\<your username>\work\FINE\test).
>>>>>>> d5d3b664
		

	


## License

MIT License

Copyright (C) 2016-2021 Theresa Groß, Leander Kotzur, Noah Pflugrath, Robin Beer, Henrik Büsing, Dilara Caglayan, Thomas Grube, Heidi Heinrichs, Maximilian Hoffmann, Timo Kannengießer, Kevin Knosala, Felix Kullmann, Stefan Kraus, Jochen Linßen, Peter Markewitz, Lars Nolting, Shruthi Patil, Jan Priesmann, Martin Robinius, Bismark Singh, Andreas Smolenko, Peter Stenzel, Chloi Syranidou, Johannes Thürauf, Lara Welder, Michael Zier, Detlef Stolten

You should have received a copy of the MIT License along with this program.
If not, see https://opensource.org/licenses/MIT


## About Us 
<a href="https://www.fz-juelich.de/iek/iek-3/DE/Home/home_node.html"><img src="https://www.fz-juelich.de/SharedDocs/Bilder/IEK/IEK-3/Abteilungen2015/VSA_DepartmentPicture_2019-02-04_459x244_2480x1317.jpg?__blob=normal" alt="Institut TSA"></a> 

We are the [Institute of Energy and Climate Research - Techno-economic Systems Analysis (IEK-3)](https://www.fz-juelich.de/iek/iek-3/DE/Home/home_node.html) belonging to the [Forschungszentrum Jülich](www.fz-juelich.de/). Our interdisciplinary institute's research is focusing on energy-related process and systems analyses. Data searches and system simulations are used to determine energy and mass balances, as well as to evaluate performance, emissions and costs of energy systems. The results are used for performing comparative assessment studies between the various systems. Our current priorities include the development of energy strategies, in accordance with the German Federal Government’s greenhouse gas reduction targets, by designing new infrastructures for sustainable and secure energy supply chains and by conducting cost analysis studies for integrating new technologies into future energy market frameworks.

## Contributions and Users

Within the BMWi funded project [**METIS**](http://www.metis-platform.net/) we develop together with the RWTH-Aachen ([**Prof. Aaron Praktiknjo**](http://www.wiwi.rwth-aachen.de/cms/Wirtschaftswissenschaften/Die-Fakultaet/Institute-und-Lehrstuehle/Professoren/~jgfr/Praktiknjo-Aaron/?allou=1&lidx=1)), the EDOM Team at FAU ([**PD Bismark Singh**](https://www.math.fau.de/wirtschaftsmathematik/team/bismark-singh/)) and the [**Jülich Supercomputing Centre**](http://www.fz-juelich.de/ias/jsc/DE/Home/home_node.html) new methods and models within FINE.

<a href="http://www.metis-platform.net/"><img src="http://www.metis-platform.net/metis-platform/DE/_Documents/Pictures/projectTeamAtKickOffMeeting_640x338.jpg?__blob=normal" alt="METIS Team" width="400px" style="float:center"></a> 

<p float="left">
<a href="https://www.rwth-aachen.de/go/id/a/"> <img src="https://jugit.fz-juelich.de/iek-3/shared-code/fine/uploads/633d3c56d4fde45de2691c0262f96697/RWTH_Logo.png" width="230" /> </a> &nbsp; &nbsp; &nbsp; &nbsp; &nbsp; &nbsp;
<a href="https://www.fau.de/"> <img src="https://upload.wikimedia.org/wikipedia/commons/thumb/7/70/Friedrich-Alexander-Universit%C3%A4t_Erlangen-N%C3%BCrnberg_logo.svg/2000px-Friedrich-Alexander-Universit%C3%A4t_Erlangen-N%C3%BCrnberg_logo.svg.png" width="230" /> </a>
</p>

## Acknowledgement

This work was supported by the Helmholtz Association under the Joint Initiative ["Energy System 2050   A Contribution of the Research Field Energy"](https://www.helmholtz.de/en/research/energy/energy_system_2050/).

<a href="https://www.helmholtz.de/en/"><img src="https://www.helmholtz.de/fileadmin/user_upload/05_aktuelles/Marke_Design/logos/HG_LOGO_S_ENG_RGB.jpg" alt="Helmholtz Logo" width="200px" style="float:right"></a><|MERGE_RESOLUTION|>--- conflicted
+++ resolved
@@ -18,16 +18,6 @@
 A "Read the Docs" documentation of FINE can be found [**here**](https://vsa-fine.readthedocs.io/en/latest/).
 
 ## Installation
-<<<<<<< HEAD
-You can directly install FINE via pip as follows
-
-	pip install FINE
-
-However, in this case, the connection to this GitHub repository is not preserved. If you want to preserve it,
-you can clone a local copy of the repository to your computer
-
-	git clone https://github.com/FZJ-IEK3-VSA/FINE.git
-=======
 ### Prepare and install required software
 1.  Install anaconda [by choosing your operating system here](https://docs.anaconda.com/anaconda/install/). If you are a Windows 10 user, remember to tick "Add Anaconda to my PATH environment variable" during installation under "Advanced installations options".
 2. Install git from https://git-scm.com/downloads
@@ -69,50 +59,8 @@
 ```
 If all tests run through, you have successfully installed FINE. 
 ## Examples
->>>>>>> d5d3b664
 
 A number of [**examples**](examples/) shows the capabilities of FINE.
-
-<<<<<<< HEAD
-	python setup.py install
-
-### Setup a clean environment
-Due to the required dependencies, it is recommended to create a clean environment to use FINE.
-Therefore, you can find a yml-file (called requirements.yml) for easy environment creation with Anaconda. 
-
-```
-conda env create -f requirements.yml
-activate FINE
-```
-
-In the next step, install FINE by executing
-
-```
-pip install -e .
-```
-
-In that case, you install an editable (-e) version of FINE.
-
-If you would like to contribute, update your environment with the requirements-dev.cml. 
-It add some packages for testing and formatting the code.
-
-```
-conda env update --file requirements_dev.yml
-```
-
-The development environent includes all packages to check if FINE is working.
-```
-pytest --cov=FINE test/
-```
-If all tests run through, you have successfully installed FINE. 
-=======
-## Using an Integrated Developer Environment (IDE)
-In order to efficiently develop FINE further, install Visual Studio Code and open it. Make sure the Python Extension is installed by clicking this button and searching for Python. Then open the FINE folder with File > Open Folder and open it. VS-Code will automatically look for an environment but perhaps it is not the right one. In order to choose the correct environment, click Strg+Shift+P/Ctrl+Shift+P and type in the field Python: Select Interpreter and choose the correct interpreter (here: 'fine_dev',conda).Then, we can configure the tests as next step. Therefore, call again Strg+Shift+P/Ctrl+Shift+P and type Python: Configure tests and choose pytest and the root directory. If successful, following symbol should pop up on the left side with which you can navigate through the tests. In order to make the test run in Visual Studio Code an empty file with the title '__init__.py' needs to be added to the test folder (C:\Users\<your username>\work\FINE\test).
->>>>>>> d5d3b664
-		
-
-	
-
 
 ## License
 
