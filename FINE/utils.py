--- conflicted
+++ resolved
@@ -106,11 +106,7 @@
         raise ValueError('Time indices do not match the one of the specified energy system model.\n' +
                          'Data indices: ' + str(set(data.index)) + '\n' +
                          'Energy system model time steps: ' + str(esM.totalTimeSteps))
-<<<<<<< HEAD
-    return 
-=======
     return data
->>>>>>> 52836b40
 
 
 def checkRegionalColumnTitles(esM, data):
@@ -766,7 +762,6 @@
             raise ValueError('Loaded Output does not match the given energy system model.')
 
 
-<<<<<<< HEAD
 def transform1dSeriesto2dDataFrame(series, locations, separator="_"):
     values = np.zeros((len(locations), len(locations)))
 
@@ -785,8 +780,6 @@
     return df
 
 
-=======
->>>>>>> 52836b40
 class PowerDict(dict):  
     '''
     Dictionary with additional functions
@@ -804,11 +797,7 @@
 
     def append(self, item):
         '''
-<<<<<<< HEAD
-        additional append function for lists in dict
-=======
         Additional append function for lists in dict
->>>>>>> 52836b40
         '''
         self.parent[self.key] = [item]
 
