--- conflicted
+++ resolved
@@ -113,12 +113,7 @@
     Check if the row-indices of the data match the time indices of the energy system model.
     """
     #----
-<<<<<<< HEAD
-    #NOTE: this part only specific to spatial aggregation, 
-    # therefore at the moment only present in spatial_aggregation branch 
-=======
     #NOTE: this part only specific to spatial aggregation
->>>>>>> d4e3616d
     if isinstance(data.index, pd.MultiIndex):
         data.index = data.index.droplevel() # Removes "Period" index level
     #------
@@ -132,12 +127,7 @@
     Check if the columns indices match the location indices of the energy system model.
     """
     #----
-<<<<<<< HEAD
-    #NOTE: this part only specific to spatial aggregation, 
-    # therefore at the moment only present in spatial_aggregation branch
-=======
     #NOTE: this part only specific to spatial aggregation
->>>>>>> d4e3616d
     if isinstance(data.columns, pd.MultiIndex):
         data.columns = data.columns.droplevel() # Removes <data's name> column level
     #------
@@ -157,13 +147,8 @@
     """
     if set(data.index) != esM.locations:
         raise ValueError('Location indices do not match the one of the specified energy system model.\n' +
-<<<<<<< HEAD
-                        'Data indices: ' + str(set(data.index)) + '\n' +
-                        'Energy system model regions: ' + str(esM.locations))
-=======
                          'Data indices: ' + str(set(data.index)) + '\n' +
                          'Energy system model regions: ' + str(esM.locations))
->>>>>>> d4e3616d
     elif not np.array_equal(data.index, esM._locationsOrdered):
         data.sort_index(inplace=True)
     return data
@@ -180,10 +165,6 @@
     elif not np.array_equal(data.index,locationalEligibility.index):
         data = data.reindex(locationalEligibility.index)
     return data
-<<<<<<< HEAD
-=======
-
->>>>>>> d4e3616d
 
 def checkCommodities(esM, commodities):
     """ Check if the commodity is considered in the energy system model. """
@@ -1090,11 +1071,6 @@
         df.loc[id_1, id_2] = row[1]
 
     return df
-<<<<<<< HEAD
-
-
-=======
->>>>>>> d4e3616d
 class PowerDict(dict):  
     '''
     Dictionary with additional functions
