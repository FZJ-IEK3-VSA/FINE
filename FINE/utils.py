"""
Last edited: March 26, 2019

@author: Lara Welder
"""
import warnings
import pandas as pd
import FINE as fn

def isString(string):
    """ Check if the input argument is a string. """
    if not type(string) == str:
        raise TypeError("The input argument has to be a string")


def equalStrings(ref, test):
    """ Check if two strings are equal to each other. """
    if ref != test:
        print('Reference string: ' + str(ref))
        print('String: ' + str(test))
        raise ValueError('Strings do not match')


def isStrictlyPositiveInt(value):
    """ Check if the input argument is a strictly positive integer. """
    if not type(value) == int:
        raise TypeError("The input argument has to be an integer")
    if not value > 0:
        raise ValueError("The input argument has to be strictly positive")


def isStrictlyPositiveNumber(value):
    """ Check if the input argument is a strictly positive number. """
    if not (isinstance(value, float) or isinstance(value, int)):
        raise TypeError("The input argument has to be an number")
    if not value > 0:
        raise ValueError("The input argument has to be strictly positive")


def isPositiveNumber(value):
    """ Check if the input argument is a positive number. """
    if not (isinstance(value, float) or isinstance(value, int)):
        raise TypeError("The input argument has to be an number")
    if not value >= 0:
        raise ValueError("The input argument has to be positive")


def isSetOfStrings(setOfStrings):
    """ Check if the input argument is a set of strings. """
    if not type(setOfStrings) == set:
        raise TypeError("The input argument has to be a set")
    if not any([type(r) == str for r in setOfStrings]):
        raise TypeError("The list entries in the input argument must be strings")


def isEnergySystemModelInstance(esM):
    if not isinstance(esM, fn.EnergySystemModel):
        raise TypeError('The input is not an EnergySystemModel instance.')


def checkEnergySystemModelInput(locations, commodities, commodityUnitsDict, numberOfTimeSteps, hoursPerTimeStep,
                                costUnit, lengthUnit):
    """ Check input arguments of an EnergySystemModel instance for value/type correctness. """

    # Locations and commodities have to be sets
    isSetOfStrings(locations), isSetOfStrings(commodities)

    # The commodityUnitDict has to be a dictionary which keys equal the specified commodities and which values are
    # strings
    if not type(commodityUnitsDict) == dict:
        raise TypeError("The commodityUnitsDict input argument has to be a dictionary.")
    if commodities != set(commodityUnitsDict.keys()):
        raise ValueError("The keys of the commodityUnitDict must equal the specified commodities.")
    isSetOfStrings(set(commodityUnitsDict.values()))

    # The numberOfTimeSteps and the hoursPerTimeStep have to be strictly positive numbers
    isStrictlyPositiveInt(numberOfTimeSteps), isStrictlyPositiveNumber(hoursPerTimeStep)

    # The costUnit and lengthUnit input parameter have to be strings
    isString(costUnit), isString(lengthUnit)


def checkTimeUnit(timeUnit):
    """
    Check if the timeUnit input argument is equal to 'h'.
    """
    if not timeUnit == 'h':
        raise ValueError("The timeUnit input argument has to be \'h\'")


def checkTimeSeriesIndex(esM, data):
    """
    Necessary if the data rows represent the time-dependent data:
    Check if the row-indices of the data match the time indices of the energy system model.
    """
    if list(data.index) != esM.totalTimeSteps:
        raise ValueError('Time indices do not match the one of the specified energy system model.\n' +
                         'Data indices: ' + str(set(data.index)) + '\n' +
                         'Energy system model time steps: ' + str(esM._timeSteps))


def checkRegionalColumnTitles(esM, data):
    """
    Necessary if the data columns represent the location-dependent data:
    Check if the columns indices match the location indices of the energy system model.
    """
    if set(data.columns) != esM.locations:
        raise ValueError('Location indices do not match the one of the specified energy system model.\n' +
                         'Data columns: ' + str(set(data.columns)) + '\n' +
                         'Energy system model regions: ' + str(esM.locations))


def checkRegionalIndex(esM, data):
    """
    Necessary if the data rows represent the location-dependent data:
    Check if the row-indices match the location indices of the energy system model.
    """
    if set(data.index) != esM.locations:
        raise ValueError('Location indices do not match the one of the specified energy system model.\n' +
                         'Data indices: ' + str(set(data.index)) + '\n' +
                         'Energy system model regions: ' + str(esM.locations))


def checkConnectionIndex(data, locationalEligibility):
    """
    Necessary for transmission components:
    Check if the indices of the connection data match the eligible connections.
    """
    if not set(data.index) == set(locationalEligibility.index):
        raise ValueError('Indices do not match the eligible connections of the component.\n' +
                         'Data indices: ' + str(set(data.index)) + '\n' +
                         'Eligible connections: ' + str(set(locationalEligibility.index)))


def checkCommodities(esM, commodities):
    """ Check if the commodity is considered in the energy system model. """
    if not commodities.issubset(esM.commodities):
        raise ValueError('Commodity does not match the ones of the specified energy system model.\n' +
                         'Commodity: ' + str(set(commodities)) + '\n' +
                         'Energy system model commodities: ' + str(esM.commodities))


def checkCommodityUnits(esM, commodityUnit):
    """ Check if the commodity unit matches the in the energy system model defined commodity units."""
    if not commodityUnit in esM.commodityUnitsDict.values():
        raise ValueError('Commodity unit does not match the ones of the specified energy system model.\n' +
                         'Commodity unit: ' + str(commodityUnit) + '\n' +
                         'Energy system model commodityUnits: ' + str(esM.commodityUnitsDict.values()))


def checkAndSetDistances(distances, locationalEligibility, esM):
    """
    Check if the given values for the distances are valid (i.e. positive). If the distances parameter is None,
    the distances for the eligible connections are set to 1.
    """
    if distances is None:
        output('The distances of a component are set to a normalized value of 1.', esM.verbose, 0)
        distances = pd.Series([1 for loc in locationalEligibility.index], index=locationalEligibility.index)
    else:
        if not isinstance(distances, pd.Series):
            raise TypeError('Input data has to be a pandas DataFrame or Series')
        if (distances < 0).any():
            raise ValueError('Distance values smaller than 0 were detected.')
        checkConnectionIndex(distances, locationalEligibility)
    return distances


def checkAndSetTransmissionLosses(losses, distances, locationalEligibility):
    """
    Check if the type of the losses are valid (i.e. a number, pandas DataFrame or a pandas Series),
    and if the given values for the losses of the transmission component are valid (i.e. between 0 and 1).
    """
    if not (isinstance(losses, int) or isinstance(losses, float) or isinstance(losses, pd.DataFrame)
            or isinstance(losses, pd.Series)):
        raise TypeError('The input data has to be a number, a pandas DataFrame or a pandas Series.')

    if isinstance(losses, int) or isinstance(losses, float):
        if losses < 0 or losses > 1:
            raise ValueError('Losses have to be values between 0 <= losses <= 1.')
        return pd.Series([float(losses) for loc in locationalEligibility.index], index=locationalEligibility.index)
    checkConnectionIndex(losses, locationalEligibility)

    losses = losses.astype(float)
    if losses.isnull().any():
        raise ValueError('The losses parameter contains values which are not a number.')
    if (losses < 0).any() or (losses > 1).any():
            raise ValueError('Losses have to be values between 0 <= losses <= 1.')
    if (1-losses*distances < 0).any():
        raise ValueError('The losses per distance multiplied with the distances result in negative values.')

    return losses


def getCapitalChargeFactor(interestRate, economicLifetime):
    """ Compute and return capital charge factor (inverse of annuity factor). """
    CCF = 1 / interestRate - 1 / (pow(1 + interestRate, economicLifetime) * interestRate)
    CCF = CCF.fillna(economicLifetime)
    return CCF


def castToSeries(data, esM):
    if data is None:
        return None
    elif isinstance(data, pd.Series):
        return data
    isPositiveNumber(data)
    return pd.Series([data], index=list(esM.locations))


def checkLocationSpecficDesignInputParams(comp, esM):
    if len(esM.locations) == 1:
        comp.capacityMin = castToSeries(comp.capacityMin, esM)
        comp.capacityFix = castToSeries(comp.capacityFix, esM)
        comp.capacityMax = castToSeries(comp.capacityMax, esM)
        comp.locationalEligibility = castToSeries(comp.locationalEligibility, esM)
        comp.isBuiltFix = castToSeries(comp.isBuiltFix, esM)

    capacityMin, capacityFix, capacityMax = comp.capacityMin, comp.capacityFix, comp.capacityMax
    locationalEligibility, isBuiltFix = comp.locationalEligibility, comp.isBuiltFix
    hasCapacityVariable, hasIsBuiltBinaryVariable = comp.hasCapacityVariable, comp.hasIsBuiltBinaryVariable
    sharedPotentialID = comp.sharedPotentialID

    for data in [capacityMin, capacityFix, capacityMax, locationalEligibility, isBuiltFix]:
        if data is not None:
            if comp.dimension == '1dim':
                if not isinstance(data, pd.Series):
                    raise TypeError('Input data has to be a pandas Series')
                checkRegionalIndex(esM, data)
            elif comp.dimension == '2dim':
                if not isinstance(data, pd.Series):
                    raise TypeError('Input data has to be a pandas DataFrame')
                checkConnectionIndex(data, comp.locationalEligibility)
            else:
                raise ValueError("The dimension parameter has to be either \'1dim\' or \'2dim\' ")

    if capacityMin is not None and (capacityMin < 0).any():
        raise ValueError('capacityMin values smaller than 0 were detected.')

    if capacityFix is not None and (capacityFix < 0).any():
        raise ValueError('capacityFix values smaller than 0 were detected.')

    if capacityMax is not None and (capacityMax < 0).any():
        raise ValueError('capacityMax values smaller than 0 were detected.')

    if (capacityMin is not None or capacityMax is not None or capacityFix is not None) and not hasCapacityVariable:
        raise ValueError('Capacity bounds are given but hasDesignDimensionVar was set to False.')

    if isBuiltFix is not None and not hasIsBuiltBinaryVariable:
        raise ValueError('Fixed design decisions are given but hasIsBuiltBinaryVariable was set to False.')

    if sharedPotentialID is not None:
        isString(sharedPotentialID)

    if sharedPotentialID is not None and capacityMax is None:
        raise ValueError('A capacityMax parameter is required if a sharedPotentialID is considered.')

    if capacityMin is not None and capacityMax is not None:
        if (capacityMin > capacityMax).any():
            raise ValueError('capacityMin values > capacityMax values detected.')

    if capacityFix is not None and capacityMax is not None:
        if (capacityFix > capacityMax).any():
            raise ValueError('capacityFix values > capacityMax values detected.')

    if capacityFix is not None and capacityMin is not None:
        if (capacityFix < capacityMin).any():
            raise ValueError('capacityFix values < capacityMax values detected.')

    if locationalEligibility is not None:
        # Check if values are either one or zero
        if ((locationalEligibility != 0) & (locationalEligibility != 1)).any():
            raise ValueError('The locationEligibility entries have to be either 0 or 1.')
        # Check if given capacities indicate the same eligibility
        if capacityFix is not None:
            data = capacityFix.copy()
            data[data > 0] = 1
            if (data != locationalEligibility).any():
                raise ValueError('The locationEligibility and capacityFix parameters indicate different eligibilities.')
        if capacityMax is not None:
            data = capacityMax.copy()
            data[data > 0] = 1
            if (data != locationalEligibility).any():
                raise ValueError('The locationEligibility and capacityMax parameters indicate different eligibilities.')
        if capacityMin is not None:
            data = capacityMin.copy()
            data[data > 0] = 1
            if (data > locationalEligibility).any():
                raise ValueError('The locationEligibility and capacityMin parameters indicate different eligibilities.')
        if isBuiltFix is not None:
            if (isBuiltFix != locationalEligibility).any():
                raise ValueError('The locationEligibility and isBuiltFix parameters indicate different' +
                                 'eligibilities.')

    if isBuiltFix is not None:
        # Check if values are either one or zero
        if ((isBuiltFix != 0) & (isBuiltFix != 1)).any():
            raise ValueError('The isBuiltFix entries have to be either 0 or 1.')
        # Check if given capacities indicate the same design decisions
        if capacityFix is not None:
            data = capacityFix.copy()
            data[data > 0] = 1
            if (data > isBuiltFix).any():
                raise ValueError('The isBuiltFix and capacityFix parameters indicate different design decisions.')
        if capacityMax is not None:
            data = capacityMax.copy()
            data[data > 0] = 1
            if (data > isBuiltFix).any():
                if esM.verbose < 2:
                    warnings.warn('The isBuiltFix and capacityMax parameters indicate different design options.')
        if capacityMin is not None:
            data = capacityMin.copy()
            data[data > 0] = 1
            if (data > isBuiltFix).any():
                raise ValueError('The isBuiltFix and capacityMin parameters indicate different design decisions.')


def setLocationalEligibility(esM, locationalEligibility, capacityMax, capacityFix, isBuiltFix,
                             hasCapacityVariable, operationTimeSeries, dimension='1dim'):
    if locationalEligibility is not None:
        return locationalEligibility
    else:
        # If the location eligibility is None set it based on other information available
        if not hasCapacityVariable and operationTimeSeries is not None:
            if dimension == '1dim':
                data = operationTimeSeries.copy().sum()
                data[data > 0] = 1
                return data
            elif dimension == '2dim':
                data = operationTimeSeries.copy().sum()
                data.loc[:] = 1
                locationalEligibility = data
                return locationalEligibility
            else:
                raise ValueError("The dimension parameter has to be either \'1dim\' or \'2dim\' ")
        elif capacityFix is None and capacityMax is None and isBuiltFix is None:
            # If no information is given all values are set to 1
            if dimension == '1dim':
                return pd.Series([1 for loc in esM.locations], index=esM.locations)
            else:
                keys = {loc1 + '_' + loc2 for loc1 in esM.locations for loc2 in esM.locations if loc1 != loc2}
                return pd.Series([1 for key in keys], index=keys)
        elif isBuiltFix is not None:
            # If the isBuiltFix is not empty, the eligibility is set based on the fixed capacity
            data = isBuiltFix.copy()
            data[data > 0] = 1
            return data
        else:
            # If the fixCapacity is not empty, the eligibility is set based on the fixed capacity
            data = capacityFix.copy() if capacityFix is not None else capacityMax.copy()
            data[data > 0] = 1
            return data


def checkAndSetTimeSeries(esM, operationTimeSeries, locationalEligibility, dimension='1dim'):
    if operationTimeSeries is not None:
        if not isinstance(operationTimeSeries, pd.DataFrame):
            if len(esM.locations) == 1:
                if isinstance(operationTimeSeries, pd.Series):
                    operationTimeSeries = pd.DataFrame(operationTimeSeries.values, index=operationTimeSeries.index,
                                                       columns=list(esM.locations))
                else:
                    raise TypeError('The operation time series data type has to be a pandas DataFrame or Series')
            else:
                raise TypeError('The operation time series data type has to be a pandas DataFrame')
        checkTimeSeriesIndex(esM, operationTimeSeries)

        if dimension == '1dim':
            checkRegionalColumnTitles(esM, operationTimeSeries)

            if locationalEligibility is not None and operationTimeSeries is not None:
                # Check if given capacities indicate the same eligibility
                data = operationTimeSeries.copy().sum()
                data[data > 0] = 1
                if (data > locationalEligibility).any().any():
                    raise ValueError('The locationEligibility and operationTimeSeries parameters indicate different' +
                                     ' eligibilities.')
        elif dimension == '2dim':
            keys = {loc1 + '_' + loc2 for loc1 in esM.locations for loc2 in esM.locations}
            columns = set(operationTimeSeries.columns)
            if not columns <= keys:
                raise ValueError('False column index detected in time series. ' +
                                 'The indicies have to be in the format \'loc1_loc2\' ' +
                                 'with loc1 and loc2 being locations in the energy system model.')

            for loc1 in esM.locations:
                for loc2 in esM.locations:
                    if loc1 + '_' + loc2 in columns and not loc2 + '_' + loc1 in columns:
                        raise ValueError('Missing data in time series DataFrame of a location connecting \n' +
                                         'component. If the flow is specified from loc1 to loc2, \n' +
                                         'then it must also be specified from loc2 to loc1.\n')

            if locationalEligibility is not None and operationTimeSeries is not None:
                # Check if given capacities indicate the same eligibility
                keys = set(locationalEligibility.index)
                if not columns == keys:
                    raise ValueError('The locationEligibility and operationTimeSeries parameters indicate different' +
                                     ' eligibilities.')

        if (operationTimeSeries < 0).any().any():
            raise ValueError('operationTimeSeries values smaller than 0 were detected.')

        operationTimeSeries = operationTimeSeries.copy()
        operationTimeSeries["Period"], operationTimeSeries["TimeStep"] = 0, operationTimeSeries.index
        return operationTimeSeries.set_index(['Period', 'TimeStep'])
    else:
        return None


def checkDesignVariableModelingParameters(capacityVariableDomain, hasCapacityVariable, capacityPerPlantUnit,
                                          hasIsBuiltBinaryVariable, bigM):
    if capacityVariableDomain != 'continuous' and capacityVariableDomain != 'discrete':
        raise ValueError('The capacity variable domain has to be either \'continuous\' or \'discrete\'.')

    if not isinstance(hasIsBuiltBinaryVariable, bool):
        raise TypeError('The hasCapacityVariable variable domain has to be a boolean.')

    isStrictlyPositiveNumber(capacityPerPlantUnit)

    if not hasCapacityVariable and hasIsBuiltBinaryVariable:
        raise ValueError('To consider additional fixed cost contributions when installing\n' +
                         'capacities, capacity variables are required.')

    if bigM is None and hasIsBuiltBinaryVariable:
        raise ValueError('A bigM value needs to be specified when considering fixed cost contributions.')

    if bigM is not None and hasIsBuiltBinaryVariable:
        isPositiveNumber(bigM)
    elif bigM is not None and not hasIsBuiltBinaryVariable:
<<<<<<< HEAD
        if esM.verbose < 2:
            warnings.warn('A declaration of bigM is not necessary if hasIsBuiltBinaryVariable is set to false. '
=======
        warnings.warn('A declaration of bigM is not necessary if hasIsBuiltBinaryVariable is set to false. '
>>>>>>> 454ca5a3
                      'The value of bigM will be ignored in the optimization.')


def checkAndSetCostParameter(esM, name, data, dimension, locationEligibility):
    if dimension == '1dim':
        if not (isinstance(data, int) or isinstance(data, float) or isinstance(data, pd.Series)):
            raise TypeError('Type error in ' + name + ' detected.\n' +
                            'Economic parameters have to be a number or a pandas Series.')
    elif dimension == '2dim':
        if not (isinstance(data, int) or isinstance(data, float) or isinstance(data, pd.Series)):
            raise TypeError('Type error in ' + name + ' detected.\n' +
                            'Economic parameters have to be a number or a pandas Series.')
    else:
        raise ValueError("The dimension parameter has to be either \'1dim\' or \'2dim\' ")

    if dimension == '1dim':
        if isinstance(data, int) or isinstance(data, float):
            if data < 0:
                raise ValueError('Value error in ' + name + ' detected.\n Economic parameters have to be positive.')
            return pd.Series([float(data) for loc in esM.locations], index=esM.locations)
        checkRegionalIndex(esM, data)
    else:
        if isinstance(data, int) or isinstance(data, float):
            if data < 0:
                raise ValueError('Value error in ' + name + ' detected.\n Economic parameters have to be positive.')
            return pd.Series([float(data) for loc in locationEligibility.index], index=locationEligibility.index)
        checkConnectionIndex(data, locationEligibility)

    _data = data.astype(float)
    if _data.isnull().any():
        raise ValueError('Value error in ' + name + ' detected.\n' +
                         'An economic parameter contains values which are not numbers.')
    if (_data < 0).any():
        raise ValueError('Value error in ' + name + ' detected.\n' +
                         'All entries in economic parameter series have to be positive.')
    return _data


def checkClusteringInput(numberOfTypicalPeriods, numberOfTimeStepsPerPeriod, totalNumberOfTimeSteps):
    isStrictlyPositiveInt(numberOfTypicalPeriods), isStrictlyPositiveInt(numberOfTimeStepsPerPeriod)
    if not totalNumberOfTimeSteps % numberOfTimeStepsPerPeriod == 0:
        raise ValueError('The numberOfTimeStepsPerPeriod has to be an integer divisor of the total number of time\n' +
                         ' steps considered in the energy system model.')
    if totalNumberOfTimeSteps < numberOfTypicalPeriods * numberOfTimeStepsPerPeriod:
        raise ValueError('The product of the numberOfTypicalPeriods and the numberOfTimeStepsPerPeriod has to be \n' +
                         'smaller than the total number of time steps considered in the energy system model.')


def checkDeclareOptimizationProblemInput(timeSeriesAggregation, isTimeSeriesDataClustered):
    if not isinstance(timeSeriesAggregation, bool):
        raise TypeError('The timeSeriesAggregation parameter has to be a boolean.')

    if timeSeriesAggregation and not isTimeSeriesDataClustered:
        raise ValueError('The time series flag indicates possible inconsistencies in the aggregated time series '
                         ' data.\n--> Call the cluster function first, then the optimize function.')


def checkOptimizeInput(timeSeriesAggregation, isTimeSeriesDataClustered, logFileName, threads, solver,
                       timeLimit, optimizationSpecs, warmstart):
    checkDeclareOptimizationProblemInput(timeSeriesAggregation, isTimeSeriesDataClustered)

    if not isinstance(logFileName, str):
        raise TypeError('The logFileName parameter has to be a string.')

    if not isinstance(threads, int) or threads < 0:
        raise TypeError('The threads parameter has to be a nonnegative integer.')

    if not isinstance(solver, str):
        raise TypeError('The solver parameter has to be a string.')

    if timeLimit is not None:
        isStrictlyPositiveNumber(timeLimit)

    if not isinstance(optimizationSpecs, str):
        raise TypeError('The optimizationSpecs parameter has to be a string.')

    if not isinstance(warmstart, bool):
        raise ValueError('The warmstart parameter has to be a boolean.')


def setFormattedTimeSeries(timeSeries):
    if timeSeries is None:
        return timeSeries
    else:
        data = timeSeries.copy()
        data["Period"], data["TimeStep"] = 0, data.index
        return data.set_index(['Period', 'TimeStep'])


def buildFullTimeSeries(df, periodsOrder):
    data = []
    for p in periodsOrder:
        data.append(df.loc[p])
    return pd.concat(data, axis=1, ignore_index=True)


def formatOptimizationOutput(data, varType, dimension, periodsOrder=None, compDict=None):
    # If data is an empty dictionary (because no variables of that type were declared) return None
    if not data:
        return None
    # If the dictionary is not empty, format it into a DataFrame
    if varType == 'designVariables' and dimension == '1dim':
        # Convert dictionary to DataFrame, transpose, put the components name first and sort the index
        # Results in a one dimensional DataFrame
        df = pd.DataFrame(data, index=[0]).T.swaplevel(i=0, j=1, axis=0).sort_index()
        # Unstack the regions (convert to a two dimensional DataFrame with the region indices being the columns)
        # and fill NaN values (i.e. when a component variable was not initiated for that region)
        df = df.unstack(level=-1)
        # Get rid of the unnecessary 0 level
        df.columns = df.columns.droplevel()
        return df
    elif varType == 'designVariables' and dimension == '2dim':
        # Convert dictionary to DataFrame, transpose, put the components name first while keeping the order of the
        # regions and sort the index
        # Results in a one dimensional DataFrame
        df = pd.DataFrame(data, index=[0]).T
        indexNew = []
        for tup in df.index.tolist():
            loc1, loc2 = compDict[tup[1]]._mapC[tup[0]]
            indexNew.append((loc1, loc2, tup[1]))
        df.index = pd.MultiIndex.from_tuples(indexNew)
        df = df.swaplevel(i=0, j=2, axis=0).swaplevel(i=1, j=2, axis=0).sort_index()
        # Unstack the regions (convert to a two dimensional DataFrame with the region indices being the columns)
        # and fill NaN values (i.e. when a component variable was not initiated for that region)
        df = df.unstack(level=-1)
        # Get rid of the unnecessary 0 level
        df.columns = df.columns.droplevel()
        return df
    elif varType == 'operationVariables' and dimension == '1dim':
        # Convert dictionary to DataFrame, transpose, put the period column first and sort the index
        # Results in a one dimensional DataFrame
        df = pd.DataFrame(data, index=[0]).T.swaplevel(i=0, j=-2).sort_index()
        # Unstack the time steps (convert to a two dimensional DataFrame with the time indices being the columns)
        df = df.unstack(level=-1)
        # Get rid of the unnecessary 0 level
        df.columns = df.columns.droplevel()
        # Re-engineer full time series by using Pandas' concat method (only one loop if time series aggregation was not
        # used)
        return buildFullTimeSeries(df, periodsOrder)
    elif varType == 'operationVariables' and dimension == '2dim':
        # Convert dictionary to DataFrame, transpose, put the period column first while keeping the order of the
        # regions and sort the index
        # Results in a one dimensional DataFrame
        df = pd.DataFrame(data, index=[0]).T
        indexNew = []
        for tup in df.index.tolist():
            loc1, loc2 = compDict[tup[1]]._mapC[tup[0]]
            indexNew.append((loc1, loc2, tup[1], tup[2], tup[3]))
        df.index = pd.MultiIndex.from_tuples(indexNew)
        df = df.swaplevel(i=1, j=2, axis=0).swaplevel(i=0, j=3, axis=0).swaplevel(i=2, j=3, axis=0).sort_index()
        # Unstack the time steps (convert to a two dimensional DataFrame with the time indices being the columns)
        df = df.unstack(level=-1)
        # Get rid of the unnecessary 0 level
        df.columns = df.columns.droplevel()
        # Re-engineer full time series by using Pandas' concat method (only one loop if time series aggregation was not
        # used)
        return buildFullTimeSeries(df, periodsOrder)
    else:
        raise ValueError('The varType parameter has to be either \'designVariables\' or \'operationVariables\'\n' +
                         'and the dimension parameter has to be either \'1dim\' or \'2dim\'.')


def setOptimalComponentVariables(optVal, varType, compDict):
    if optVal is not None:
        for compName, comp in compDict.items():
            if compName in optVal.index:
                setattr(comp, varType, optVal.loc[compName])
            else:
                setattr(comp, varType, None)


def preprocess2dimData(data, mapC=None):
    if data is not None and isinstance(data, pd.DataFrame):
        if mapC is None:
            index, data_ = [], []
            for loc1 in data.index:
                for loc2 in data.columns:
                    if data[loc1][loc2] > 0:
                        index.append(loc1 + '_' + loc2), data_.append(data[loc1][loc2])
            return pd.Series(data_, index=index)
        else:
            return pd.Series(mapC).apply(lambda loc: data[loc[0]][loc[1]])
    else:
        return data


def map2dimData(data, mapC):
    if data is not None and isinstance(data, pd.DataFrame):
        return pd.Series(mapC).apply(lambda loc: data[loc[0]][loc[1]])
    else:
        return data


def output(output, verbose, val):
    if verbose == val:
        print(output)

def checkModelClassEquality(esM, file):
    mdlListFromModel = list(esM.componentModelingDict.keys())
    mdlListFromExcel = []
    for sheet in file.sheet_names:
        mdlListFromExcel += [cl for cl in mdlListFromModel if (cl[0:-5] in sheet and cl not in mdlListFromExcel)]
    if set(mdlListFromModel) != set(mdlListFromExcel):
        raise ValueError('Loaded Output does not match the given energy system model.')

def checkComponentsEquality(esM, file):
    compListFromExcel = []
    compListFromModel = list(esM.componentNames.keys())
    for mdl in esM.componentModelingDict.keys():
        dim = esM.componentModelingDict[mdl].dimension
        readSheet = pd.read_excel(file, sheetname=mdl[0:-5] + 'OptSummary_' + dim, index_col=[0, 1, 2, 3])
        compListFromExcel += list(readSheet.index.levels[0])
    if not set(compListFromExcel) <= set(compListFromModel):
            raise ValueError('Loaded Output does not match the given energy system model.')<|MERGE_RESOLUTION|>--- conflicted
+++ resolved
@@ -406,7 +406,7 @@
         return None
 
 
-def checkDesignVariableModelingParameters(capacityVariableDomain, hasCapacityVariable, capacityPerPlantUnit,
+def checkDesignVariableModelingParameters(esM, capacityVariableDomain, hasCapacityVariable, capacityPerPlantUnit,
                                           hasIsBuiltBinaryVariable, bigM):
     if capacityVariableDomain != 'continuous' and capacityVariableDomain != 'discrete':
         raise ValueError('The capacity variable domain has to be either \'continuous\' or \'discrete\'.')
@@ -426,12 +426,8 @@
     if bigM is not None and hasIsBuiltBinaryVariable:
         isPositiveNumber(bigM)
     elif bigM is not None and not hasIsBuiltBinaryVariable:
-<<<<<<< HEAD
         if esM.verbose < 2:
             warnings.warn('A declaration of bigM is not necessary if hasIsBuiltBinaryVariable is set to false. '
-=======
-        warnings.warn('A declaration of bigM is not necessary if hasIsBuiltBinaryVariable is set to false. '
->>>>>>> 454ca5a3
                       'The value of bigM will be ignored in the optimization.')
 
 
