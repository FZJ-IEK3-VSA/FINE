--- conflicted
+++ resolved
@@ -7,14 +7,15 @@
 import pandas as pd
 import FINE as fn
 
+
 def isString(string):
-    """ Check if the input argument is a string. """
+    """ Checks if the input argument is a string """
     if not type(string) == str:
         raise TypeError("The input argument has to be a string")
 
 
 def equalStrings(ref, test):
-    """ Check if two strings are equal to each other. """
+    """ Checks if two strings are equal to each other """
     if ref != test:
         print('Reference string: ' + str(ref))
         print('String: ' + str(test))
@@ -22,7 +23,7 @@
 
 
 def isStrictlyPositiveInt(value):
-    """ Check if the input argument is a strictly positive integer. """
+    """ Checks if the input argument is a strictly positive integer """
     if not type(value) == int:
         raise TypeError("The input argument has to be an integer")
     if not value > 0:
@@ -30,23 +31,23 @@
 
 
 def isStrictlyPositiveNumber(value):
-    """ Check if the input argument is a strictly positive number. """
-    if not (isinstance(value, float) or isinstance(value, int)):
+    """ Checks if the input argument is a strictly positive number """
+    if not (type(value) == float or type(value) == int):
         raise TypeError("The input argument has to be an number")
     if not value > 0:
         raise ValueError("The input argument has to be strictly positive")
 
 
 def isPositiveNumber(value):
-    """ Check if the input argument is a positive number. """
-    if not (isinstance(value, float) or isinstance(value, int)):
+    """ Checks if the input argument is a positive number """
+    if not (type(value) == float or type(value) == int):
         raise TypeError("The input argument has to be an number")
     if not value >= 0:
         raise ValueError("The input argument has to be positive")
 
 
 def isSetOfStrings(setOfStrings):
-    """ Check if the input argument is a set of strings. """
+    """ Checks if the input argument is a set of strings """
     if not type(setOfStrings) == set:
         raise TypeError("The input argument has to be a set")
     if not any([type(r) == str for r in setOfStrings]):
@@ -58,20 +59,20 @@
         raise TypeError('The input is not an EnergySystemModel instance.')
 
 
-def checkEnergySystemModelInput(locations, commodities, commodityUnitsDict, numberOfTimeSteps, hoursPerTimeStep,
+def checkEnergySystemModelInput(locations, commodities, commoditiyUnitsDict, numberOfTimeSteps, hoursPerTimeStep,
                                 costUnit, lengthUnit):
-    """ Check input arguments of an EnergySystemModel instance for value/type correctness. """
+    """ Checks input arguments of an EnergySystemModel instance for value/type correctness """
 
     # Locations and commodities have to be sets
     isSetOfStrings(locations), isSetOfStrings(commodities)
 
     # The commodityUnitDict has to be a dictionary which keys equal the specified commodities and which values are
     # strings
-    if not type(commodityUnitsDict) == dict:
-        raise TypeError("The commodityUnitsDict input argument has to be a dictionary.")
-    if commodities != set(commodityUnitsDict.keys()):
+    if not type(commoditiyUnitsDict) == dict:
+        raise TypeError("The commoditiyUnitsDict input argument has to be a dictionary.")
+    if commodities != set(commoditiyUnitsDict.keys()):
         raise ValueError("The keys of the commodityUnitDict must equal the specified commodities.")
-    isSetOfStrings(set(commodityUnitsDict.values()))
+    isSetOfStrings(set(commoditiyUnitsDict.values()))
 
     # The numberOfTimeSteps and the hoursPerTimeStep have to be strictly positive numbers
     isStrictlyPositiveInt(numberOfTimeSteps), isStrictlyPositiveNumber(hoursPerTimeStep)
@@ -82,164 +83,109 @@
 
 def checkTimeUnit(timeUnit):
     """
-    Check if the timeUnit input argument is equal to 'h'.
+    Function used when an EnergySystemModel instance is initialized
+    Checks if the timeUnit input argument is equal to 'h'
     """
     if not timeUnit == 'h':
         raise ValueError("The timeUnit input argument has to be \'h\'")
 
 
 def checkTimeSeriesIndex(esM, data):
-    """
-    Necessary if the data rows represent the time-dependent data:
-    Check if the row-indices of the data match the time indices of the energy system model.
-    """
-    if list(data.index) != esM.totalTimeSteps:
+    if list(data.index) != esM._totalTimeSteps:
         raise ValueError('Time indices do not match the one of the specified energy system model.\n' +
-                         'Data indices: ' + str(set(data.index)) + '\n' +
+                         'Data indicies: ' + str(set(data.index)) + '\n' +
                          'Energy system model time steps: ' + str(esM._timeSteps))
 
 
 def checkRegionalColumnTitles(esM, data):
-    """
-    Necessary if the data columns represent the location-dependent data:
-    Check if the columns indices match the location indices of the energy system model.
-    """
-    if set(data.columns) != esM.locations:
+    if set(data.columns) != esM._locations:
         raise ValueError('Location indices do not match the one of the specified energy system model.\n' +
                          'Data columns: ' + str(set(data.columns)) + '\n' +
-                         'Energy system model regions: ' + str(esM.locations))
+                         'Energy system model regions: ' + str(esM._locations))
 
 
 def checkRegionalIndex(esM, data):
-    """
-    Necessary if the data rows represent the location-dependent data:
-    Check if the row-indices match the location indices of the energy system model.
-    """
-    if set(data.index) != esM.locations:
+    if set(data.index) != esM._locations:
         raise ValueError('Location indices do not match the one of the specified energy system model.\n' +
-                         'Data indices: ' + str(set(data.index)) + '\n' +
-                         'Energy system model regions: ' + str(esM.locations))
-
-
-def checkConnectionIndex(data, locationalEligibility):
-    """
-    Necessary for transmission components:
-    Check if the indices of the connection data match the eligible connections.
-    """
-    if not set(data.index) == set(locationalEligibility.index):
-        raise ValueError('Indices do not match the eligible connections of the component.\n' +
-                         'Data indices: ' + str(set(data.index)) + '\n' +
-                         'Eligible connections: ' + str(set(locationalEligibility.index)))
-
-
-def checkCommodities(esM, commodities):
-    """ Check if the commodity is considered in the energy system model. """
-    if not commodities.issubset(esM.commodities):
-        raise ValueError('Commodity does not match the ones of the specified energy system model.\n' +
-                         'Commodity: ' + str(set(commodities)) + '\n' +
-                         'Energy system model commodities: ' + str(esM.commodities))
-
-
-def checkCommodityUnits(esM, commodityUnit):
-    """ Check if the commodity unit matches the in the energy system model defined commodity units."""
-    if not commodityUnit in esM.commodityUnitsDict.values():
-        raise ValueError('Commodity unit does not match the ones of the specified energy system model.\n' +
-                         'Commodity unit: ' + str(commodityUnit) + '\n' +
-                         'Energy system model commodityUnits: ' + str(esM.commodityUnitsDict.values()))
-
-
-def checkAndSetDistances(distances, locationalEligibility, esM):
-    """
-    Check if the given values for the distances are valid (i.e. positive). If the distances parameter is None,
-    the distances for the eligible connections are set to 1.
-    """
+                         'Data indicies: ' + str(set(data.index)) + '\n' +
+                         'Energy system model regions: ' + str(esM._locations))
+
+
+def checkCommodities(esM, commodity):
+    if not commodity.issubset(esM._commodities):
+        raise ValueError('Location indices do not match the one of the specified energy system model.\n' +
+                         'Commodity: ' + str(set(commodity)) + '\n' +
+                         'Energy system model regions: ' + str(esM._commodities))
+
+
+def checkAndSetDistances(esM, distances):
     if distances is None:
-        output('The distances of a component are set to a normalized value of 1.', esM.verbose, 0)
-        distances = pd.Series([1 for loc in locationalEligibility.index], index=locationalEligibility.index)
+        print('The distances of a component are set to a normalized values of 1.')
+        distances = pd.DataFrame([[1 for loc in esM._locations] for loc in esM._locations],
+                                 index=esM._locations, columns=esM._locations)
     else:
-        if not isinstance(distances, pd.Series):
-            raise TypeError('Input data has to be a pandas DataFrame or Series')
-        if (distances < 0).any():
+        if not isinstance(distances, pd.DataFrame):
+            raise TypeError('Input data has to be a pandas DataFrame')
+        if (distances < 0).any().any():
             raise ValueError('Distance values smaller than 0 were detected.')
-        checkConnectionIndex(distances, locationalEligibility)
+        checkRegionalColumnTitles(esM, distances), checkRegionalIndex(esM, distances)
+
     return distances
 
 
-def checkAndSetTransmissionLosses(losses, distances, locationalEligibility):
-    """
-    Check if the type of the losses are valid (i.e. a number, pandas DataFrame or a pandas Series),
-    and if the given values for the losses of the transmission component are valid (i.e. between 0 and 1).
-    """
-    if not (isinstance(losses, int) or isinstance(losses, float) or isinstance(losses, pd.DataFrame)
-            or isinstance(losses, pd.Series)):
-        raise TypeError('The input data has to be a number, a pandas DataFrame or a pandas Series.')
+def checkAndSetTransmissionLosses(esM, losses, distances):
+    if not (isinstance(losses, int) or isinstance(losses, float) or isinstance(losses, pd.DataFrame)):
+        raise TypeError('The input data has to be a number or a pandas DataFrame.')
 
     if isinstance(losses, int) or isinstance(losses, float):
         if losses < 0 or losses > 1:
             raise ValueError('Losses have to be values between 0 <= losses <= 1.')
-        return pd.Series([float(losses) for loc in locationalEligibility.index], index=locationalEligibility.index)
-    checkConnectionIndex(losses, locationalEligibility)
-
-    losses = losses.astype(float)
-    if losses.isnull().any():
+        return pd.DataFrame([[float(losses) for loc in esM._locations] for loc in esM._locations],
+                            index=esM._locations, columns=esM._locations)
+    checkRegionalColumnTitles(esM, losses), checkRegionalIndex(esM, losses)
+
+    _losses = losses.astype(float)
+    if _losses.isnull().any().any():
         raise ValueError('The losses parameter contains values which are not a number.')
-    if (losses < 0).any() or (losses > 1).any():
+    if (_losses < 0).any().any() or (_losses > 1).any().any():
             raise ValueError('Losses have to be values between 0 <= losses <= 1.')
-    if (1-losses*distances < 0).any():
+
+    if (1-losses*distances < 0).any().any():
         raise ValueError('The losses per distance multiplied with the distances result in negative values.')
 
-    return losses
+    return _losses
 
 
 def getCapitalChargeFactor(interestRate, economicLifetime):
-    """ Compute and return capital charge factor (inverse of annuity factor). """
+    """ Computes and returns capital charge factor (inverse of annuity factor) """
     CCF = 1 / interestRate - 1 / (pow(1 + interestRate, economicLifetime) * interestRate)
     CCF = CCF.fillna(economicLifetime)
     return CCF
 
 
-def castToSeries(data, esM):
-    if data is None:
-        return None
-    elif isinstance(data, pd.Series):
-        return data
-    isPositiveNumber(data)
-    return pd.Series([data], index=list(esM.locations))
-
-
-def checkLocationSpecficDesignInputParams(comp, esM):
-    if len(esM.locations) == 1:
-        comp.capacityMin = castToSeries(comp.capacityMin, esM)
-        comp.capacityFix = castToSeries(comp.capacityFix, esM)
-        comp.capacityMax = castToSeries(comp.capacityMax, esM)
-        comp.locationalEligibility = castToSeries(comp.locationalEligibility, esM)
-        comp.isBuiltFix = castToSeries(comp.isBuiltFix, esM)
-
-    capacityMin, capacityFix, capacityMax = comp.capacityMin, comp.capacityFix, comp.capacityMax
-    locationalEligibility, isBuiltFix = comp.locationalEligibility, comp.isBuiltFix
-    hasCapacityVariable, hasIsBuiltBinaryVariable = comp.hasCapacityVariable, comp.hasIsBuiltBinaryVariable
-    sharedPotentialID = comp.sharedPotentialID
-
+def checkLocationSpecficDesignInputParams(esM, hasCapacityVariable, hasIsBuiltBinaryVariable,
+                                          capacityMin, capacityMax, capacityFix,
+                                          locationalEligibility, isBuiltFix, sharedPotentialID, dimension):
     for data in [capacityMin, capacityFix, capacityMax, locationalEligibility, isBuiltFix]:
         if data is not None:
-            if comp.dimension == '1dim':
+            if dimension == '1dim':
                 if not isinstance(data, pd.Series):
                     raise TypeError('Input data has to be a pandas Series')
                 checkRegionalIndex(esM, data)
-            elif comp.dimension == '2dim':
-                if not isinstance(data, pd.Series):
+            elif dimension == '2dim':
+                if not isinstance(data, pd.DataFrame):
                     raise TypeError('Input data has to be a pandas DataFrame')
-                checkConnectionIndex(data, comp.locationalEligibility)
+                checkRegionalColumnTitles(esM, data), checkRegionalIndex(esM, data)
             else:
                 raise ValueError("The dimension parameter has to be either \'1dim\' or \'2dim\' ")
 
-    if capacityMin is not None and (capacityMin < 0).any():
+    if capacityMin is not None and (capacityMin < 0).any().any():
         raise ValueError('capacityMin values smaller than 0 were detected.')
 
-    if capacityFix is not None and (capacityFix < 0).any():
+    if capacityFix is not None and (capacityFix < 0).any().any():
         raise ValueError('capacityFix values smaller than 0 were detected.')
 
-    if capacityMax is not None and (capacityMax < 0).any():
+    if capacityMax is not None and (capacityMax < 0).any().any():
         raise ValueError('capacityMax values smaller than 0 were detected.')
 
     if (capacityMin is not None or capacityMax is not None or capacityFix is not None) and not hasCapacityVariable:
@@ -255,62 +201,61 @@
         raise ValueError('A capacityMax parameter is required if a sharedPotentialID is considered.')
 
     if capacityMin is not None and capacityMax is not None:
-        if (capacityMin > capacityMax).any():
+        if (capacityMin > capacityMax).any().any():
             raise ValueError('capacityMin values > capacityMax values detected.')
 
     if capacityFix is not None and capacityMax is not None:
-        if (capacityFix > capacityMax).any():
+        if (capacityFix > capacityMax).any().any():
             raise ValueError('capacityFix values > capacityMax values detected.')
 
     if capacityFix is not None and capacityMin is not None:
-        if (capacityFix < capacityMin).any():
+        if (capacityFix < capacityMin).any().any():
             raise ValueError('capacityFix values < capacityMax values detected.')
 
     if locationalEligibility is not None:
         # Check if values are either one or zero
-        if ((locationalEligibility != 0) & (locationalEligibility != 1)).any():
+        if ((locationalEligibility != 0) & (locationalEligibility != 1)).any().any():
             raise ValueError('The locationEligibility entries have to be either 0 or 1.')
         # Check if given capacities indicate the same eligibility
         if capacityFix is not None:
             data = capacityFix.copy()
             data[data > 0] = 1
-            if (data != locationalEligibility).any():
+            if (data != locationalEligibility).any().any():
                 raise ValueError('The locationEligibility and capacityFix parameters indicate different eligibilities.')
         if capacityMax is not None:
             data = capacityMax.copy()
             data[data > 0] = 1
-            if (data != locationalEligibility).any():
-                raise ValueError('The locationEligibility and capacityMax parameters indicate different eligibilities.')
+            if (data != locationalEligibility).any().any():
+                raise ValueError('The locationEligibility and capacityFix parameters indicate different eligibilities.')
         if capacityMin is not None:
             data = capacityMin.copy()
             data[data > 0] = 1
-            if (data > locationalEligibility).any():
-                raise ValueError('The locationEligibility and capacityMin parameters indicate different eligibilities.')
+            if (data > locationalEligibility).any().any():
+                raise ValueError('The locationEligibility and capacityFix parameters indicate different eligibilities.')
         if isBuiltFix is not None:
-            if (isBuiltFix != locationalEligibility).any():
+            if (isBuiltFix != locationalEligibility).any().any():
                 raise ValueError('The locationEligibility and isBuiltFix parameters indicate different' +
                                  'eligibilities.')
 
     if isBuiltFix is not None:
         # Check if values are either one or zero
-        if ((isBuiltFix != 0) & (isBuiltFix != 1)).any():
+        if ((isBuiltFix != 0) & (isBuiltFix != 1)).any().any():
             raise ValueError('The isBuiltFix entries have to be either 0 or 1.')
         # Check if given capacities indicate the same design decisions
         if capacityFix is not None:
             data = capacityFix.copy()
             data[data > 0] = 1
-            if (data > isBuiltFix).any():
+            if (data > isBuiltFix).any().any():
                 raise ValueError('The isBuiltFix and capacityFix parameters indicate different design decisions.')
         if capacityMax is not None:
             data = capacityMax.copy()
             data[data > 0] = 1
-            if (data > isBuiltFix).any():
-                if esM.verbose < 2:
-                    warnings.warn('The isBuiltFix and capacityMax parameters indicate different design options.')
+            if (data > isBuiltFix).any().any():
+                warnings.warn('The isBuiltFix and capacityMax parameters indicate different design options.')
         if capacityMin is not None:
             data = capacityMin.copy()
             data[data > 0] = 1
-            if (data > isBuiltFix).any():
+            if (data > isBuiltFix).any().any():
                 raise ValueError('The isBuiltFix and capacityMin parameters indicate different design decisions.')
 
 
@@ -328,17 +273,20 @@
             elif dimension == '2dim':
                 data = operationTimeSeries.copy().sum()
                 data.loc[:] = 1
-                locationalEligibility = data
-                return locationalEligibility
+                data = data.unstack(level=-1).fillna(0)
+                _locationalEligibility = pd.DataFrame([[0 for loc in esM._locations] for loc in esM._locations],
+                                                      index=esM._locations, columns=esM._locations)
+                _locationalEligibility.loc[data.index, data.columns] = data
+                return _locationalEligibility
             else:
                 raise ValueError("The dimension parameter has to be either \'1dim\' or \'2dim\' ")
         elif capacityFix is None and capacityMax is None and isBuiltFix is None:
             # If no information is given all values are set to 1
             if dimension == '1dim':
-                return pd.Series([1 for loc in esM.locations], index=esM.locations)
+                return pd.Series([1 for loc in esM._locations], index=esM._locations)
             else:
-                keys = {loc1 + '_' + loc2 for loc1 in esM.locations for loc2 in esM.locations if loc1 != loc2}
-                return pd.Series([1 for key in keys], index=keys)
+                return pd.DataFrame([[1 if loc != loc_ else 0 for loc in esM._locations] for loc_ in esM._locations],
+                                    index=esM._locations, columns=esM._locations)
         elif isBuiltFix is not None:
             # If the isBuiltFix is not empty, the eligibility is set based on the fixed capacity
             data = isBuiltFix.copy()
@@ -351,17 +299,10 @@
             return data
 
 
-def checkAndSetTimeSeries(esM, operationTimeSeries, locationalEligibility, dimension='1dim'):
+def checkOperationTimeSeriesInputParameters(esM, operationTimeSeries, locationalEligibility, dimension='1dim'):
     if operationTimeSeries is not None:
         if not isinstance(operationTimeSeries, pd.DataFrame):
-            if len(esM.locations) == 1:
-                if isinstance(operationTimeSeries, pd.Series):
-                    operationTimeSeries = pd.DataFrame(operationTimeSeries.values, index=operationTimeSeries.index,
-                                                       columns=list(esM.locations))
-                else:
-                    raise TypeError('The operation time series data type has to be a pandas DataFrame or Series')
-            else:
-                raise TypeError('The operation time series data type has to be a pandas DataFrame')
+            raise TypeError('The operation time series data type has to be a pandas DataFrame')
         checkTimeSeriesIndex(esM, operationTimeSeries)
 
         if dimension == '1dim':
@@ -375,35 +316,34 @@
                     raise ValueError('The locationEligibility and operationTimeSeries parameters indicate different' +
                                      ' eligibilities.')
         elif dimension == '2dim':
-            keys = {loc1 + '_' + loc2 for loc1 in esM.locations for loc2 in esM.locations}
-            columns = set(operationTimeSeries.columns)
-            if not columns <= keys:
-                raise ValueError('False column index detected in time series. ' +
-                                 'The indicies have to be in the format \'loc1_loc2\' ' +
-                                 'with loc1 and loc2 being locations in the energy system model.')
-
-            for loc1 in esM.locations:
-                for loc2 in esM.locations:
-                    if loc1 + '_' + loc2 in columns and not loc2 + '_' + loc1 in columns:
-                        raise ValueError('Missing data in time series DataFrame of a location connecting \n' +
-                                         'component. If the flow is specified from loc1 to loc2, \n' +
-                                         'then it must also be specified from loc2 to loc1.\n')
+            columns = operationTimeSeries.columns
+            if columns.nlevels != 2:
+                raise TypeError('The operation time series DataFrame of a location connecting component must have ' +
+                                'two headers.\nThe first header must describe from which location the flow is coming' +
+                                ' from and the second one the location to which the flow is going to.')
+            if not set(operationTimeSeries.columns.get_level_values(level=0).unique()).issubset(esM._locations) or \
+               not set(operationTimeSeries.columns.get_level_values(level=1).unique()).issubset(esM._locations):
+                raise ValueError('Locations in column indices of a location connecting time series\n' +
+                                 'detected which are not specified in the energy system model.')
+
+            set1 = set(zip(list(columns.get_level_values(level=0)), list(columns.get_level_values(level=1))))
+            set2 = set(zip(list(columns.get_level_values(level=1)), list(columns.get_level_values(level=0))))
+            if not set1 == set2:
+                raise ValueError('Missing data in time series DataFrame of a location connecting component.\n' +
+                                 'If the flow is specified from loc1 to loc2, then it must also be specified\n' +
+                                 'from loc2 to loc1.')
 
             if locationalEligibility is not None and operationTimeSeries is not None:
                 # Check if given capacities indicate the same eligibility
-                keys = set(locationalEligibility.index)
-                if not columns == keys:
+                data = operationTimeSeries.copy().sum()
+                data.loc[:] = 1
+                data = data.unstack(level=-1).fillna(0)
+                if (data > locationalEligibility.loc[data.index, data.columns]).any().any(0):
                     raise ValueError('The locationEligibility and operationTimeSeries parameters indicate different' +
                                      ' eligibilities.')
 
-        if (operationTimeSeries < 0).any().any():
-            raise ValueError('operationTimeSeries values smaller than 0 were detected.')
-
-        operationTimeSeries = operationTimeSeries.copy()
-        operationTimeSeries["Period"], operationTimeSeries["TimeStep"] = 0, operationTimeSeries.index
-        return operationTimeSeries.set_index(['Period', 'TimeStep'])
-    else:
-        return None
+    if operationTimeSeries is not None and (operationTimeSeries < 0).any().any():
+        raise ValueError('operationTimeSeries values smaller than 0 were detected.')
 
 
 def checkDesignVariableModelingParameters(capacityVariableDomain, hasCapacityVariable, capacityPerPlantUnit,
@@ -427,15 +367,15 @@
         isinstance(bigM, bool)
 
 
-def checkAndSetCostParameter(esM, name, data, dimension, locationEligibility):
+def checkAndSetCostParameter(esM, name, data, dimension='1dim'):
     if dimension == '1dim':
         if not (isinstance(data, int) or isinstance(data, float) or isinstance(data, pd.Series)):
             raise TypeError('Type error in ' + name + ' detected.\n' +
                             'Economic parameters have to be a number or a pandas Series.')
     elif dimension == '2dim':
-        if not (isinstance(data, int) or isinstance(data, float) or isinstance(data, pd.Series)):
+        if not (isinstance(data, int) or isinstance(data, float) or isinstance(data, pd.DataFrame)):
             raise TypeError('Type error in ' + name + ' detected.\n' +
-                            'Economic parameters have to be a number or a pandas Series.')
+                            'Economic parameters have to be a number or a pandas DataFrame.')
     else:
         raise ValueError("The dimension parameter has to be either \'1dim\' or \'2dim\' ")
 
@@ -443,30 +383,19 @@
         if isinstance(data, int) or isinstance(data, float):
             if data < 0:
                 raise ValueError('Value error in ' + name + ' detected.\n Economic parameters have to be positive.')
-<<<<<<< HEAD
-            return pd.Series([float(data) for loc in esM.locations], index=esM.locations)
-=======
             return pd.Series([float(data) for loc in esM._locations], index=esM._locations)
->>>>>>> 96fdefc1
-        checkRegionalIndex(esM, data)
     else:
         if isinstance(data, int) or isinstance(data, float):
             if data < 0:
                 raise ValueError('Value error in ' + name + ' detected.\n Economic parameters have to be positive.')
-<<<<<<< HEAD
             return pd.Series([float(data) for loc in locationEligibility.index], index=locationEligibility.index)
         checkConnectionIndex(data, locationEligibility)
 
-=======
-            return pd.DataFrame([[float(data) for loc in esM._locations] for loc in esM._locations],
-                                index=esM._locations, columns=esM._locations)
-        checkRegionalColumnTitles(esM, data), checkRegionalIndex(esM, data)
->>>>>>> 96fdefc1
     _data = data.astype(float)
-    if _data.isnull().any():
+    if _data.isnull().any().any():
         raise ValueError('Value error in ' + name + ' detected.\n' +
                          'An economic parameter contains values which are not numbers.')
-    if (_data < 0).any():
+    if (_data < 0).any().any():
         raise ValueError('Value error in ' + name + ' detected.\n' +
                          'All entries in economic parameter series have to be positive.')
     return _data
@@ -482,7 +411,8 @@
                          'smaller than the total number of time steps considered in the energy system model.')
 
 
-def checkDeclareOptimizationProblemInput(timeSeriesAggregation, isTimeSeriesDataClustered):
+def checkOptimizeInput(timeSeriesAggregation, isTimeSeriesDataClustered, logFileName, threads, solver,
+                       timeLimit, optimizationSpecs, warmstart):
     if not isinstance(timeSeriesAggregation, bool):
         raise TypeError('The timeSeriesAggregation parameter has to be a boolean.')
 
@@ -490,10 +420,8 @@
         raise ValueError('The time series flag indicates possible inconsistencies in the aggregated time series '
                          ' data.\n--> Call the cluster function first, then the optimize function.')
 
-
-def checkOptimizeInput(timeSeriesAggregation, isTimeSeriesDataClustered, logFileName, threads, solver,
-                       timeLimit, optimizationSpecs, warmstart):
-    checkDeclareOptimizationProblemInput(timeSeriesAggregation, isTimeSeriesDataClustered)
+    if not isinstance(timeSeriesAggregation, bool):
+        raise ValueError('The timeSeriesAggregation parameter has to be a boolean.')
 
     if not isinstance(logFileName, str):
         raise TypeError('The logFileName parameter has to be a string.')
@@ -530,7 +458,7 @@
     return pd.concat(data, axis=1, ignore_index=True)
 
 
-def formatOptimizationOutput(data, varType, dimension, periodsOrder=None, compDict=None):
+def formatOptimizationOutput(data, varType, dimension, periodsOrder=None):
     # If data is an empty dictionary (because no variables of that type were declared) return None
     if not data:
         return None
@@ -549,13 +477,7 @@
         # Convert dictionary to DataFrame, transpose, put the components name first while keeping the order of the
         # regions and sort the index
         # Results in a one dimensional DataFrame
-        df = pd.DataFrame(data, index=[0]).T
-        indexNew = []
-        for tup in df.index.tolist():
-            loc1, loc2 = compDict[tup[1]]._mapC[tup[0]]
-            indexNew.append((loc1, loc2, tup[1]))
-        df.index = pd.MultiIndex.from_tuples(indexNew)
-        df = df.swaplevel(i=0, j=2, axis=0).swaplevel(i=1, j=2, axis=0).sort_index()
+        df = pd.DataFrame(data, index=[0]).T.swaplevel(i=0, j=2, axis=0).swaplevel(i=1, j=2, axis=0).sort_index()
         # Unstack the regions (convert to a two dimensional DataFrame with the region indices being the columns)
         # and fill NaN values (i.e. when a component variable was not initiated for that region)
         df = df.unstack(level=-1)
@@ -577,13 +499,8 @@
         # Convert dictionary to DataFrame, transpose, put the period column first while keeping the order of the
         # regions and sort the index
         # Results in a one dimensional DataFrame
-        df = pd.DataFrame(data, index=[0]).T
-        indexNew = []
-        for tup in df.index.tolist():
-            loc1, loc2 = compDict[tup[1]]._mapC[tup[0]]
-            indexNew.append((loc1, loc2, tup[1], tup[2], tup[3]))
-        df.index = pd.MultiIndex.from_tuples(indexNew)
-        df = df.swaplevel(i=1, j=2, axis=0).swaplevel(i=0, j=3, axis=0).swaplevel(i=2, j=3, axis=0).sort_index()
+        df = pd.DataFrame(data, index=[0]).T.swaplevel(i=1, j=2, axis=0).swaplevel(i=0, j=3,axis=0). \
+            swaplevel(i=2, j=3, axis=0).sort_index()
         # Unstack the time steps (convert to a two dimensional DataFrame with the time indices being the columns)
         df = df.unstack(level=-1)
         # Get rid of the unnecessary 0 level
@@ -602,48 +519,4 @@
             if compName in optVal.index:
                 setattr(comp, varType, optVal.loc[compName])
             else:
-                setattr(comp, varType, None)
-
-
-def preprocess2dimData(data, mapC=None):
-    if data is not None and isinstance(data, pd.DataFrame):
-        if mapC is None:
-            index, data_ = [], []
-            for loc1 in data.index:
-                for loc2 in data.columns:
-                    if data[loc1][loc2] > 0:
-                        index.append(loc1 + '_' + loc2), data_.append(data[loc1][loc2])
-            return pd.Series(data_, index=index)
-        else:
-            return pd.Series(mapC).apply(lambda loc: data[loc[0]][loc[1]])
-    else:
-        return data
-
-
-def map2dimData(data, mapC):
-    if data is not None and isinstance(data, pd.DataFrame):
-        return pd.Series(mapC).apply(lambda loc: data[loc[0]][loc[1]])
-    else:
-        return data
-
-
-def output(output, verbose, val):
-    if verbose == val:
-        print(output)
-
-def checkModelClassEquality(esM, file):
-    mdlListFromModel = list(esM.componentModelingDict.keys())
-    mdlListFromExcel = []
-    for sheet in file.sheet_names:
-        mdlListFromExcel += [cl for cl in mdlListFromModel if (cl[0:-5] in sheet and cl not in mdlListFromExcel)]
-    if set(mdlListFromModel) != set(mdlListFromExcel):
-        raise ValueError('Loaded Output does not match the given energy system model.')
-
-def checkComponentsEquality(esM, file):
-    compListFromExcel = []
-    compListFromModel = list(esM.componentNames.keys())
-    for mdl in esM.componentModelingDict.keys():
-        readSheet = pd.read_excel(file, sheetname=mdl[0:-5] + 'OptSummary', index_col=[0, 1, 2, 3])
-        compListFromExcel += list(readSheet.index.levels[0])
-    if not set(compListFromExcel) <= set(compListFromModel):
-            raise ValueError('Loaded Output does not match the given energy system model.')+                setattr(comp, varType, None)