import warnings

import pandas as pd
import numpy as np
import pwlf
from GPyOpt.methods import BayesianOptimization

import FINE as fn


def isString(string):
    """Check if the input argument is a string."""
    if not type(string) == str:
        raise TypeError("The input argument has to be a string")


def equalStrings(ref, test):
    """Check if two strings are equal to each other."""
    if ref != test:
        print("Reference string: " + str(ref))
        print("String: " + str(test))
        raise ValueError("Strings do not match")


def isStrictlyPositiveInt(value):
    """Check if the input argument is a strictly positive integer."""
    if not type(value) == int:
        raise TypeError("The input argument has to be an integer")
    if not value > 0:
        raise ValueError("The input argument has to be strictly positive")


def isStrictlyPositiveNumber(value):
    """Check if the input argument is a strictly positive number."""
    if not (isinstance(value, float) or isinstance(value, int)):
        raise TypeError("The input argument has to be an number")
    if not value > 0:
        raise ValueError("The input argument has to be strictly positive")


def isPositiveNumber(value):
    """Check if the input argument is a positive number."""
    if not (isinstance(value, float) or isinstance(value, int)):
        raise TypeError("The input argument has to be an number")
    if not value >= 0:
        raise ValueError("The input argument has to be positive")


def isSetOfStrings(setOfStrings):
    """Check if the input argument is a set of strings."""
    if not type(setOfStrings) == set:
        raise TypeError("The input argument has to be a set")
    if not any([type(r) == str for r in setOfStrings]):
        raise TypeError("The list entries in the input argument must be strings")


def isEnergySystemModelInstance(esM):
    if not isinstance(esM, fn.EnergySystemModel):
        raise TypeError("The input is not an EnergySystemModel instance.")


def checkEnergySystemModelInput(
    locations,
    commodities,
    commodityUnitsDict,
    numberOfTimeSteps,
    hoursPerTimeStep,
    numberOfInvestmentPeriods,
    yearsPerInvestmentPeriod,
    costUnit,
    lengthUnit,
    balanceLimit,
):
    """Check input arguments of an EnergySystemModel instance for value/type correctness."""

    # Locations and commodities have to be sets
    isSetOfStrings(locations), isSetOfStrings(commodities)

    # The commodityUnitDict has to be a dictionary which keys equal the specified commodities and which values are
    # strings
    if not type(commodityUnitsDict) == dict:
        raise TypeError("The commodityUnitsDict input argument has to be a dictionary.")
    if commodities != set(commodityUnitsDict.keys()):
        raise ValueError(
            "The keys of the commodityUnitDict must equal the specified commodities."
        )
    isSetOfStrings(set(commodityUnitsDict.values()))

    # The numberOfTimeSteps and the hoursPerTimeStep have to be strictly positive numbers
    isStrictlyPositiveInt(numberOfTimeSteps), isStrictlyPositiveNumber(hoursPerTimeStep)

    # The investmentPerdios and yearsPerInvestmentPeriod have to be strictly positive integers
    isStrictlyPositiveInt(numberOfInvestmentPeriods), isStrictlyPositiveNumber(
        yearsPerInvestmentPeriod
    )

    # The costUnit and lengthUnit input parameter have to be strings
    isString(costUnit), isString(lengthUnit)

    # balanceLimit has to be DataFrame with locations as columns or Series, if valid for whole model
    if balanceLimit is not None:
        if (
            not type(balanceLimit) == pd.DataFrame
            and not type(balanceLimit) == pd.Series
        ):
            raise TypeError(
                "The balanceLimit input argument has to be a pandas.DataFrame or a pd.Series."
            )
        if (
            type(balanceLimit) == pd.DataFrame
            and set(balanceLimit.columns) != locations
        ):
            raise ValueError(
                "Location indices in the balanceLimit do not match the input locations.\n"
                + "balanceLimit columns: "
                + str(set(balanceLimit.columns))
                + "\n"
                + "Input regions: "
                + str(locations)
            )


def checkTimeUnit(timeUnit):
    """
    Check if the timeUnit input argument is equal to 'h'.
    """
    if not timeUnit == "h":
        raise ValueError("The timeUnit input argument has to be 'h'")


def checkTimeSeriesIndex(esM, data):
    """
    Necessary if the data rows represent the time-dependent data:
    Check if the row-indices of the data match the time indices of the energy system model.
    """
    if list(data.index) != esM.totalTimeSteps:
        raise ValueError(
            "Time indices do not match the one of the specified energy system model."
        )


def checkRegionalColumnTitles(esM, data, locationalEligibility):
    """
    Necessary if the data columns represent the location-dependent data:
    Check if the columns indices match the location indices of the energy system model.
    """
    # If its a single node esM set up via netCDF file, time series data is
    # pd.series with multiindex columns. First column index is the variables's
    # name. This needs to be dropped before checking Column Titles.
    if isinstance(data.columns, pd.MultiIndex):
        data.columns = data.columns.droplevel()

    if set(data.columns) != esM.locations:
        # if the data locations do not match the esm locations:
        # force user to pass locationalEligibility if it is None.
        # if locationalEligibility is already passed, simply add 0s to data in missing locations
        # in a later stage this data is crosschecked with locationalEligibility to see if they match
        if locationalEligibility is None:
            raise ValueError(
                "Location indices do not match the one of the specified energy system model.\n"
                + "Data columns: "
                + str(set(data.columns))
                + "\n"
                + "Energy system model regions: "
                + str(esM.locations)
                + "If this was intentional, please provide locationalEligibility to cross-check."
            )
        else:
            data = addEmptyRegions(esM, data)

    # Sort data according to _locationsOrdered, if not already sorted
    if not np.array_equal(data.columns, esM._locationsOrdered):
        data.sort_index(inplace=True, axis=1)

    return data


def checkRegionalIndex(esM, data, locationalEligibility):
    """
    Necessary if the data rows represent the location-dependent data:
    Check if the row-indices match the location indices of the energy system model.
    """
    if set(data.index) != esM.locations:
        # if the data locations do not match the esm locations:
        # force user to pass locationalEligibility if it is None.
        # if locationalEligibility is already passed, simply add 0s to data in missing locations
        # in a later stage this data is crosschecked with locationalEligibility to see if they match
        if locationalEligibility is None:
            raise ValueError(
                "Location indices do not match the one of the specified energy system model.\n"
                + "Data indices: "
                + str(set(data.index))
                + "\n"
                + "Energy system model regions: "
                + str(esM.locations)
                + "If this was intentional, please provide locationalEligibility to cross-check."
            )
        else:
            data = addEmptyRegions(esM, data)

    # Sort data according to _locationsOrdered, if not already sorted
    if not np.array_equal(data.index, esM._locationsOrdered):
        data.sort_index(inplace=True)

    return data


def checkConnectionIndex(data, locationalEligibility):
    """
    Necessary for transmission components:
    Check if the indices of the connection data match the eligible connections.
    """
    if not set(data.index).issubset(locationalEligibility.index):
        raise ValueError(
            "Indices do not match the eligible connections of the component.\n"
            + "Data indices: "
            + str(set(data.index))
            + "\n"
            + "Eligible connections: "
            + str(set(locationalEligibility.index))
        )
    # Sort data according to _locationsOrdered, if not already sorted
    if not np.array_equal(data.index, locationalEligibility.index):
        data = data.reindex(locationalEligibility.index).fillna(0)

    return data


def checkCommodities(esM, commodities):
    """Check if the commodity is considered in the energy system model."""
    if not commodities.issubset(esM.commodities):
        raise ValueError(
            "Commodity does not match the ones of the specified energy system model.\n"
            + "Commodity: "
            + str(set(commodities))
            + "\n"
            + "Energy system model commodities: "
            + str(esM.commodities)
        )


def checkCommodityUnits(esM, commodityUnit):
    """Check if the commodity unit matches the in the energy system model defined commodity units."""
    if not commodityUnit in esM.commodityUnitsDict.values():
        raise ValueError(
            "Commodity unit does not match the ones of the specified energy system model.\n"
            + "Commodity unit: "
            + str(commodityUnit)
            + "\n"
            + "Energy system model commodityUnits: "
            + str(esM.commodityUnitsDict.values())
        )


def checkCommodityConversionFactorsPartLoad(commodityConversionFactorsPartLoad):
    """
    Check if one of the commodity conversion factors equals 1 and another is either a lambda function or a set of data points.
    Additionally check if the conversion factor that depicts part load behavior
        (1) covers part loads from 0 to 1 and
        (2) includes only conversion factors greater than 0 in the relevant part load range.
    """
    partLoadCommodPresent = False
    nonPartLoadCommodPresent = False

    for conversionFactor in commodityConversionFactorsPartLoad:
        if isinstance(conversionFactor, pd.DataFrame):
            checkDataFrameConversionFactor(conversionFactor)
            partLoadCommodPresent = True
        elif callable(conversionFactor):
            checkCallableConversionFactor(conversionFactor)
            partLoadCommodPresent = True
        elif conversionFactor == 1 or conversionFactor == -1:
            nonPartLoadCommodPresent = True

    if nonPartLoadCommodPresent == False:
        raise TypeError("One conversion factor needs to be either 1 or -1.")
    if partLoadCommodPresent == False:
        raise TypeError(
            "One conversion factor needs to be either a callable function or a list of two-dimensional data points."
        )


def checkAndCorrectDiscretizedPartloads(discretizedPartLoad):
    """Check if the discretized points are >=0 and <=100%"""

    for commod, conversionFactor in discretizedPartLoad.items():
        # ySegments
        if not np.all(
            conversionFactor["ySegments"] == conversionFactor["ySegments"][0]
        ):
            if any(conversionFactor["ySegments"] < 0):
                if sum(conversionFactor["ySegments"] < 0) > 1:
                    raise ValueError(
                        "There is at least two partLoad efficiency values that are < 0. Please check your partLoadEfficiency data or function visually."
                    )
                else:
                    # First element
                    if np.where(conversionFactor["ySegments"] < 0)[0][0] == 0:
                        # Correct efficiency < 0 for index = 0 -> construct line
                        coefficients = np.polyfit(
                            conversionFactor["xSegments"][0:2],
                            conversionFactor["ySegments"][0:2],
                            1,
                        )
                        discretizedPartLoad[commod]["ySegments"][0] = 0
                        discretizedPartLoad[commod]["xSegments"][0] = (
                            -coefficients[1] / coefficients[0]
                        )

                    # Last element
                    elif (
                        np.where(conversionFactor["ySegments"] < 0)[0][0]
                        == len(conversionFactor["ySegments"]) - 1
                    ):
                        # Correct efficiency < for index = 0 -> construct line
                        coefficients = np.polyfit(
                            conversionFactor["xSegments"][-2:],
                            conversionFactor["ySegments"][-2:],
                            1,
                        )
                        discretizedPartLoad[commod]["ySegments"][-1] = 0
                        discretizedPartLoad[commod]["xSegments"][-1] = (
                            -coefficients[1] / coefficients[0]
                        )
                    else:
                        raise ValueError(
                            "PartLoad efficiency value < 0 detected where slope cannot be constructed. Please check your partLoadEfficiency data or function visually."
                        )
        # xSegments
        if any(conversionFactor["xSegments"] < 0):
            if sum(conversionFactor["xSegments"] < 0) > 1:
                raise ValueError(
                    "There is at least two partLoad efficiency values that are < 0. Please check your partLoadEfficiency data or function visually."
                )
            else:
                # First element
                if np.where(conversionFactor["xSegments"] < 0)[0][0] == 0:
                    coefficients = np.polyfit(
                        conversionFactor["xSegments"][0:2],
                        conversionFactor["ySegments"][0:2],
                        1,
                    )
                    discretizedPartLoad[commod]["xSegments"][0] = 0
                    discretizedPartLoad[commod]["ySegments"][0] = coefficients[1]
                else:
                    raise ValueError(
                        "PartLoad efficiency value < 0 detected where slope cannot be constructed. Please check your partLoadEfficiency data or function visually."
                    )
        if any(conversionFactor["xSegments"] > 1):
            if sum(conversionFactor["xSegments"] > 1) > 1:
                raise ValueError(
                    "There is at least two partLoad efficiency values that are > 1. Please check your partLoadEfficiency data or function visually."
                )
            else:
                # Last element
                if (
                    np.where(conversionFactor["xSegments"] > 1)[0][0]
                    == len(conversionFactor["xSegments"]) - 1
                ):
                    coefficients = np.polyfit(
                        conversionFactor["xSegments"][-2:],
                        conversionFactor["ySegments"][-2:],
                        1,
                    )
                    discretizedPartLoad[commod]["xSegments"][0] = 1
                    discretizedPartLoad[commod]["ySegments"][0] = (
                        coefficients[0] + coefficients[1]
                    )
                else:
                    raise ValueError(
                        "PartLoad efficiency value > 1 detected where slope cannot be constructed. Please check your partLoadEfficiency data or function visually."
                    )

    return discretizedPartLoad


def checkCallableConversionFactor(conversionFactor):
    """Check if the callable conversion factor includes only conversion factors greater than 0 in the relevant part load range."""
    nPointsForTesting = 1001
    xTest = np.linspace(0, 1, nPointsForTesting)
    yTest = [conversionFactor(xTest_i) for xTest_i in xTest]

    if any(yTest_i <= 0 for yTest_i in yTest):
        raise ValueError(
            "The callable part load conversion factor is smaller or equal to 0 at least once within [0,1]."
        )


def checkDataFrameConversionFactor(conversionFactor):
    """
    Check if the callable conversion factor covers part loads from 0 to 1 and
    if it includes only conversion factors greater than 0 in the relevant part load range.
    """

    if conversionFactor.shape[1] > 2:
        raise ValueError("The pandas dataframe has more than two columns.")

    xTest = np.array(conversionFactor.iloc[:, 0])
    yTest = np.array(conversionFactor.iloc[:, 1])

    if np.isnan(xTest).any() or np.isnan(yTest).any():
        raise ValueError(
            "At least one value in the raw conversion factor data is non-numeric."
        )

    if any(yTest_i <= 0 for yTest_i in yTest):
        raise ValueError(
            "The callable part load conversion factor is smaller or equal to 0 at least once within [0,1]."
        )


def checkAndSetDistances(distances, locationalEligibility, esM):
    """
    Check if the given values for the distances are valid (i.e. positive). If the distances parameter is None,
    the distances for the eligible connections are set to 1.
    """
    if distances is None:
        output(
            "The distances of a component are set to a normalized value of 1.",
            esM.verbose,
            0,
        )
        distances = pd.Series(
            [1 for loc in locationalEligibility.index],
            index=locationalEligibility.index,
        )
    else:
        if not isinstance(distances, pd.Series):
            raise TypeError("Input data has to be a pandas DataFrame or Series")
        if (distances < 0).any():
            raise ValueError("Distance values smaller than 0 were detected.")
        distances = checkConnectionIndex(distances, locationalEligibility)
    return distances


def checkAndSetTransmissionLosses(losses, distances, locationalEligibility):
    """
    Check if the type of the losses are valid (i.e. a number, pandas DataFrame or a pandas Series),
    and if the given values for the losses of the transmission component are valid (i.e. between 0 and 1).
    """
    if not (
        isinstance(losses, int)
        or isinstance(losses, float)
        or isinstance(losses, pd.DataFrame)
        or isinstance(losses, pd.Series)
    ):
        raise TypeError(
            "The input data has to be a number, a pandas DataFrame or a pandas Series."
        )

    if isinstance(losses, int) or isinstance(losses, float):
        if losses < 0 or losses > 1:
            raise ValueError("Losses have to be values between 0 <= losses <= 1.")
        return pd.Series(
            [float(losses) for loc in locationalEligibility.index],
            index=locationalEligibility.index,
        )
    losses = checkConnectionIndex(losses, locationalEligibility)

    losses = losses.astype(float)
    if losses.isnull().any():
        raise ValueError("The losses parameter contains values which are not a number.")
    if (losses < 0).any() or (losses > 1).any():
        raise ValueError("Losses have to be values between 0 <= losses <= 1.")
    if (1 - losses * distances < 0).any():
        raise ValueError(
            "The losses per distance multiplied with the distances result in negative values."
        )

    return losses


def getCapitalChargeFactor(interestRate, economicLifetime):
    """Compute and return capital charge factor (inverse of annuity factor)."""
    CCF = 1 / interestRate - 1 / (
        pow(1 + interestRate, economicLifetime) * interestRate
    )
    CCF = CCF.fillna(economicLifetime)
    return CCF


def castToSeries(data, esM):
    if data is None:
        return None
    elif isinstance(data, pd.Series):
        return data
    isPositiveNumber(data)
    return pd.Series(data, index=list(esM.locations))


def getQPbound(QPcostScale, capacityMax, capacityMin):
    """Compute and return lower and upper capacity bounds."""
    index = QPcostScale.index
    QPbound = pd.Series([np.inf] * len(index), index)

    if capacityMin is not None and capacityMax is not None:
        minS = pd.Series(capacityMin.isna(), index)
        maxS = pd.Series(capacityMax.isna(), index)
        for x in index:
            if not minS.loc[x] and not maxS.loc[x]:
                QPbound.loc[x] = capacityMax.loc[x] - capacityMin.loc[x]
    return QPbound


def getQPcostDev(QPcostScale):
    QPcostDev = 1 - QPcostScale
    return QPcostDev


def checkLocationSpecficDesignInputParams(comp, esM):

    if len(esM.locations) == 1:
        comp.capacityMin = castToSeries(comp.capacityMin, esM)
        comp.capacityFix = castToSeries(comp.capacityFix, esM)
        comp.capacityMax = castToSeries(comp.capacityMax, esM)
        comp.locationalEligibility = castToSeries(comp.locationalEligibility, esM)
        comp.isBuiltFix = castToSeries(comp.isBuiltFix, esM)
        comp.QPcostScale = castToSeries(comp.QPcostScale, esM)

    for var_name, var_data in comp.__dict__.items():
        if (
            var_name
            in [
                "locationalEligibility",
                "capacityMin",
                "capacityFix",
                "capacityMax",
                "QPcostScale",
                "isBuiltFix",
            ]
            and var_data is not None
        ):

            if comp.dimension == "1dim":
                if not isinstance(var_data, pd.Series):
                    raise TypeError("Input data has to be a pandas Series")
                comp.__dict__[var_name] = checkRegionalIndex(
                    esM, var_data, comp.locationalEligibility
                )
            elif comp.dimension == "2dim":
                if not isinstance(var_data, pd.Series):
                    raise TypeError("Input data has to be a pandas DataFrame")
                comp.__dict__[var_name] = checkConnectionIndex(
                    var_data, comp.locationalEligibility
                )
            else:
                raise ValueError(
                    "The dimension parameter has to be either '1dim' or '2dim' "
                )

    capacityMin = comp.capacityMin
    capacityFix = comp.capacityFix
    capacityMax = comp.capacityMax
    QPcostScale = comp.QPcostScale

    locationalEligibility = comp.locationalEligibility
    isBuiltFix = comp.isBuiltFix

    hasCapacityVariable = comp.hasCapacityVariable
    hasIsBuiltBinaryVariable = comp.hasIsBuiltBinaryVariable

    sharedPotentialID = comp.sharedPotentialID
    partLoadMin = comp.partLoadMin
    name = comp.name
    bigM = comp.bigM
    hasCapacityVariable = comp.hasCapacityVariable

    if capacityMin is not None and (capacityMin < 0).any():
        raise ValueError("capacityMin values smaller than 0 were detected.")

    if capacityFix is not None and (capacityFix < 0).any():
        raise ValueError("capacityFix values smaller than 0 were detected.")

    if capacityMax is not None and (capacityMax < 0).any():
        raise ValueError("capacityMax values smaller than 0 were detected.")

    if (
        capacityMin is not None or capacityMax is not None or capacityFix is not None
    ) and not hasCapacityVariable:
        raise ValueError(
            "Capacity bounds are given but hasDesignDimensionVar was set to False."
        )

    if isBuiltFix is not None and not hasIsBuiltBinaryVariable:
        raise ValueError(
            "Fixed design decisions are given but hasIsBuiltBinaryVariable was set to False."
        )

    if sharedPotentialID is not None:
        isString(sharedPotentialID)

    if sharedPotentialID is not None and capacityMax is None:
        raise ValueError(
            "A capacityMax parameter is required if a sharedPotentialID is considered."
        )

    if capacityMin is not None and capacityMax is not None:
        # Test that capacityMin and capacityMax has the same index for comparing.
        # If capacityMin is missing for some locations, it´s set to 0.
        if set(capacityMin.index).issubset(capacityMax.index):
            capacityMin = capacityMin.reindex(capacityMax.index).fillna(0)
        if (capacityMin > capacityMax).any():
            raise ValueError("capacityMin values > capacityMax values detected.")

    if capacityFix is not None and capacityMax is not None:
        if (capacityFix > capacityMax).any():
            raise ValueError("capacityFix values > capacityMax values detected.")

    if capacityFix is not None and capacityMin is not None:
        if (capacityFix < capacityMin).any():
            raise ValueError("capacityFix values < capacityMax values detected.")

    if capacityMax is None or capacityMin is None:
        if (QPcostScale > 0).any():
            raise ValueError(
                "QPcostScale is given but lower or upper capacity bounds are not specified."
            )

    if (QPcostScale < 0).any() or (QPcostScale > 1).any():
        raise ValueError('QPcostScale must ba a number between "0" and "1".')

    if locationalEligibility is not None:
        # Check if values are either one or zero
        if ((locationalEligibility != 0) & (locationalEligibility != 1)).any():
            raise ValueError(
                "The locationalEligibility entries have to be either 0 or 1."
            )
        # Check if given capacities indicate the same eligibility
        if capacityFix is not None:
            data = capacityFix.copy()
            data[data > 0] = 1
            if (data != locationalEligibility).any():
                raise ValueError(
                    "The locationalEligibility and capacityFix parameters indicate different eligibilities."
                )
        if capacityMax is not None:
            data = capacityMax.copy()
            data[data > 0] = 1
            if (data != locationalEligibility).any():
                raise ValueError(
                    "The locationalEligibility and capacityMax parameters indicate different eligibilities."
                )
        if capacityMin is not None:
            data = capacityMin.copy()
            data[data > 0] = 1
            if (data > locationalEligibility).any():
                raise ValueError(
                    "The locationalEligibility and capacityMin parameters indicate different eligibilities."
                )
        if isBuiltFix is not None:
            if (isBuiltFix != locationalEligibility).any():
                raise ValueError(
                    "The locationalEligibility and isBuiltFix parameters indicate different"
                    + "eligibilities."
                )

    if isBuiltFix is not None:
        # Check if values are either one or zero
        if ((isBuiltFix != 0) & (isBuiltFix != 1)).any():
            raise ValueError("The isBuiltFix entries have to be either 0 or 1.")
        # Check if given capacities indicate the same design decisions
        if capacityFix is not None:
            data = capacityFix.copy()
            data[data > 0] = 1
            if (data > isBuiltFix).any():
                raise ValueError(
                    "The isBuiltFix and capacityFix parameters indicate different design decisions."
                )
        if capacityMax is not None:
            data = capacityMax.copy()
            data[data > 0] = 1
            if (data > isBuiltFix).any():
                if esM.verbose < 2:
                    warnings.warn(
                        "The isBuiltFix and capacityMax parameters indicate different design options."
                    )
        if capacityMin is not None:
            data = capacityMin.copy()
            data[data > 0] = 1
            if (data > isBuiltFix).any():
                raise ValueError(
                    "The isBuiltFix and capacityMin parameters indicate different design decisions."
                )

    if partLoadMin is not None:
        # Check if values are floats and the intervall ]0,1].
        if type(partLoadMin) != float:
            raise TypeError(
                "partLoadMin for "
                + name
                + " needs to be a float in the intervall ]0,1]."
            )
        if partLoadMin <= 0:
            raise ValueError(
                "partLoadMin for "
                + name
                + " needs to be a float in the intervall ]0,1]."
            )
        if partLoadMin > 1:
            raise ValueError(
                "partLoadMin for "
                + name
                + " needs to be a float in the intervall ]0,1]."
            )
        if bigM is None:
            raise ValueError(
                "bigM needs to be defined for component "
                + name
                + " if partLoadMin is not None."
            )
        if not hasCapacityVariable:
            raise ValueError(
                "hasCapacityVariable needs to be True for component "
                + name
                + " if partLoadMin is not None."
            )


def checkConversionDynamicSpecficDesignInputParams(compFancy, esM):
    downTimeMin = compFancy.downTimeMin
    upTimeMin = compFancy.upTimeMin
    numberOfTimeSteps = esM.numberOfTimeSteps
    name = compFancy.name
    rampUpMax = compFancy.rampUpMax
    rampDownMax = compFancy.rampDownMax

    if downTimeMin is not None:
        # Check if values are integers and in the intervall ]0,numberOfTimeSteps].
        if type(downTimeMin) != int:
            raise TypeError(
                "downTimeMin for "
                + name
                + " needs to be an integer in the intervall ]0,numberOfTimeSteps]."
            )
        if downTimeMin <= 0:
            raise ValueError(
                "downTimeMin for "
                + name
                + " needs to be an integer in the intervall ]0,numberOfTimeSteps]."
            )
        if downTimeMin > numberOfTimeSteps:
            raise ValueError(
                "downTimeMin for "
                + name
                + " needs to be an integer in the intervall ]0,numberOfTimeSteps]."
            )

    if upTimeMin is not None:
        # Check if values are integers and in the intervall ]0,numberOfTimeSteps].
        if type(upTimeMin) != int:
            raise TypeError(
                "upTimeMin for "
                + name
                + " needs to be an integer in the intervall ]0,numberOfTimeSteps]."
            )
        if upTimeMin <= 0:
            raise ValueError(
                "upTimeMin for "
                + name
                + " needs to be an integer in the intervall ]0,numberOfTimeSteps]."
            )
        if upTimeMin > numberOfTimeSteps:
            raise ValueError(
                "upTimeMin for "
                + name
                + " needs to be an integer in the intervall ]0,numberOfTimeSteps]."
            )

    if rampUpMax is not None:
        # Check if values are floats and the intervall ]0,1].
        if type(rampUpMax) != float:
            raise TypeError(
                "rampUpMax for " + name + " needs to be a float in the intervall ]0,1]."
            )
        if rampUpMax <= 0:
            raise ValueError(
                "rampUpMax for " + name + " needs to be a float in the intervall ]0,1]."
            )
        if rampUpMax > 1:
            raise ValueError(
                "rampUpMax for " + name + " needs to be a float in the intervall ]0,1]."
            )

    if rampDownMax is not None:
        # Check if values are floats and the intervall ]0,1].
        if type(rampDownMax) != float:
            raise TypeError(
                "rampDownMax for "
                + name
                + " needs to be a float in the intervall ]0,1]."
            )
        if rampDownMax <= 0:
            raise ValueError(
                "rampDownMax for "
                + name
                + " needs to be a float in the intervall ]0,1]."
            )
        if rampDownMax > 1:
            raise ValueError(
                "rampDownMax for "
                + name
                + " needs to be a float in the intervall ]0,1]."
            )


def setLocationalEligibility(
    esM,
    locationalEligibility,
    capacityMax,
    capacityFix,
    isBuiltFix,
    hasCapacityVariable,
    operationTimeSeries,
    dimension="1dim",
):
    if locationalEligibility is not None:
        return locationalEligibility
    else:
        # If the location eligibility is None set it based on other information available
        # if not hasCapacityVariable and all(not isinstance(value,type(None)) for value in operationTimeSeries.values()):
        if not hasCapacityVariable and operationTimeSeries is not None:
            if dimension == "1dim":
                data = 0
                # sum values over ips
                for ip in esM.investmentPeriods:
                    # tests for checking the operationtimeseries
                    # print('operationTimeSeries1')
                    # print(operationTimeSeries)
                    data += operationTimeSeries[ip].copy().sum()
                data[data > 0] = 1
                return data
            # Problems here ? Adapt this?
            elif dimension == "2dim":
                # New for perfect foresight
                data = 0
                # sum values over ips
                for ip in esM.investmentPeriods:
                    data += operationTimeSeries[ip].copy().sum()

                data.loc[:] = 1
                locationalEligibility = data
                print(locationalEligibility)
                return locationalEligibility
            else:
                raise ValueError(
                    "The dimension parameter has to be either '1dim' or '2dim' "
                )
        elif (
            (
                capacityFix is None
                or isinstance(capacityFix, float)
                or isinstance(capacityFix, int)
            )
            and (
                capacityMax is None
                or isinstance(capacityMax, float)
                or isinstance(capacityMax, int)
            )
            and (isBuiltFix is None or isinstance(isBuiltFix, int))
        ):
            # If no information is given, or all information is given as float or integer, all values are set to 1
            if dimension == "1dim":
                return pd.Series([1 for loc in esM.locations], index=esM.locations)
            else:
                keys = {
                    loc1 + "_" + loc2
                    for loc1 in esM.locations
                    for loc2 in esM.locations
                    if loc1 != loc2
                }
                data = pd.Series([1 for key in keys], index=keys)
                data.sort_index(inplace=True)
                return data
        elif isBuiltFix is not None and isinstance(isBuiltFix, pd.Series):
            # If the isBuiltFix is not empty, the eligibility is set based on the fixed capacity
            data = isBuiltFix.copy()
            data[data > 0] = 1
            data.sort_index(inplace=True)
            return data
        else:
            # If the fixCapacity is not empty, the eligibility is set based on the fixed capacity
            data = capacityFix.copy() if capacityFix is not None else capacityMax.copy()
            data[data > 0] = 1
            return data


def checkAndSetTimeSeries(
    esM, name, operationTimeSeries, locationalEligibility, dimension="1dim"
):
    if operationTimeSeries is not None:
        if not isinstance(operationTimeSeries, pd.DataFrame):
            if len(esM.locations) == 1:
                if isinstance(operationTimeSeries, pd.Series):
                    operationTimeSeries = pd.DataFrame(
                        operationTimeSeries.values,
                        index=operationTimeSeries.index,
                        columns=list(esM.locations),
                    )
                else:
                    raise TypeError(
                        "Type error in "
                        + name
                        + " detected.\n"
                        + "operationTimeSeries parameters have to be a pandas DataFrame."
                    )
            else:
                raise TypeError(
                    "Type error in "
                    + name
                    + " detected.\n"
                    + "operationTimeSeries parameters have to be a pandas DataFrame."
                )
        checkTimeSeriesIndex(esM, operationTimeSeries)

        if dimension == "1dim":

            operationTimeSeries = checkRegionalColumnTitles(
                esM, operationTimeSeries, locationalEligibility
            )

            if locationalEligibility is not None:
                # Check if given capacities indicate the same eligibility
                data = operationTimeSeries.copy().sum()
                data[data > 0] = 1

                if (data > locationalEligibility).any().any():
                    raise ValueError(
                        "The locationalEligibility and "
                        + name
                        + " parameters indicate different"
                        + " eligibilities."
                    )

        elif dimension == "2dim":
            keys = {
                loc1 + "_" + loc2 for loc1 in esM.locations for loc2 in esM.locations
            }
            columns = set(operationTimeSeries.columns)
            if not columns <= keys:
                raise ValueError(
                    "False column index detected in"
                    + name
                    + " time series. "
                    + "The indicies have to be in the format 'loc1_loc2' "
                    + "with loc1 and loc2 being locations in the energy system model."
                )

            for loc1 in esM.locations:
                for loc2 in esM.locations:
                    if (
                        loc1 + "_" + loc2 in columns
                        and not loc2 + "_" + loc1 in columns
                    ):
                        raise ValueError(
                            "Missing data in "
                            + name
                            + " time series DataFrame of a location connecting \n"
                            + "component. If the flow is specified from loc1 to loc2, \n"
                            + "then it must also be specified from loc2 to loc1.\n"
                        )

            if locationalEligibility is not None:
                # Check if given capacities indicate the same eligibility
                keys = set(locationalEligibility.index)
                if not columns == keys:
                    raise ValueError(
                        "The locationalEligibility and "
                        + name
                        + " parameters indicate different"
                        + " eligibilities."
                    )

        _operationTimeSeries = operationTimeSeries.astype(float)
        if _operationTimeSeries.isnull().any().any():
            raise ValueError(
                "Value error in "
                + name
                + " detected.\n"
                + "An operationTimeSeries parameter contains values which are not numbers."
            )
        if (_operationTimeSeries < 0).any().any():
            raise ValueError(
                "Value error in "
                + name
                + " detected.\n"
                + "All entries in operationTimeSeries parameter series have to be positive."
            )

        _operationTimeSeries = _operationTimeSeries.copy()
        _operationTimeSeries["Period"], _operationTimeSeries["TimeStep"] = (
            0,
            _operationTimeSeries.index,
        )
        return _operationTimeSeries.set_index(["Period", "TimeStep"])

    else:
        return None


def checkDesignVariableModelingParameters(
    esM,
    capacityVariableDomain,
    hasCapacityVariable,
    capacityPerPlantUnit,
    hasIsBuiltBinaryVariable,
    bigM,
):
    if capacityVariableDomain != "continuous" and capacityVariableDomain != "discrete":
        raise ValueError(
            "The capacity variable domain has to be either 'continuous' or 'discrete'."
        )

    if not isinstance(hasIsBuiltBinaryVariable, bool):
        raise TypeError("The hasCapacityVariable variable domain has to be a boolean.")

    isStrictlyPositiveNumber(capacityPerPlantUnit)

    if not hasCapacityVariable and hasIsBuiltBinaryVariable:
        raise ValueError(
            "To consider additional fixed cost contributions when installing\n"
            + "capacities, capacity variables are required."
        )

    if bigM is None and hasIsBuiltBinaryVariable:
        raise ValueError(
            "A bigM value needs to be specified when considering fixed cost contributions."
        )

    if bigM is not None and hasIsBuiltBinaryVariable:
        isPositiveNumber(bigM)
    elif bigM is not None and not hasIsBuiltBinaryVariable:
        if esM.verbose < 2:
            warnings.warn(
                "A declaration of bigM is not necessary if hasIsBuiltBinaryVariable is set to false. "
                "The value of bigM will be ignored in the optimization."
            )


def checkTechnicalLifetime(esM, technicalLifetime, economicLifetime):
    if technicalLifetime is None:
        technicalLifetime = economicLifetime
    return technicalLifetime


def checkAndSetCostParameter(esM, name, data, dimension, locationalEligibility):
    if dimension == "1dim":
        if not (
            isinstance(data, int)
            or isinstance(data, float)
            or isinstance(data, pd.Series)
        ):
            raise TypeError(
                "Type error in "
                + name
                + " detected.\n"
                + "Economic parameters have to be a number or a pandas Series."
            )
    elif dimension == "2dim":
        if not (
            isinstance(data, int)
            or isinstance(data, float)
            or isinstance(data, pd.Series)
        ):
            raise TypeError(
                "Type error in "
                + name
                + " detected.\n"
                + "Economic parameters have to be a number or a pandas Series."
            )
    else:
        raise ValueError("The dimension parameter has to be either '1dim' or '2dim' ")

    if dimension == "1dim":
        if isinstance(data, int) or isinstance(data, float):
            if data < 0:
                raise ValueError(
                    "Value error in "
                    + name
                    + " detected.\n Economic parameters have to be positive."
                )
            return pd.Series(
                [float(data) for loc in esM.locations], index=esM.locations
            )
        data = checkRegionalIndex(esM, data, locationalEligibility)
    else:
        if isinstance(data, int) or isinstance(data, float):
            if data < 0:
                raise ValueError(
                    "Value error in "
                    + name
                    + " detected.\n Economic parameters have to be positive."
                )
            return pd.Series(
                [float(data) for loc in locationalEligibility.index],
                index=locationalEligibility.index,
            )
        data = checkConnectionIndex(data, locationalEligibility)

    _data = data.astype(float)
    if _data.isnull().any():
        raise ValueError(
            "Value error in "
            + name
            + " detected.\n"
            + "An economic parameter contains values which are not numbers."
        )
    if (_data < 0).any():
        raise ValueError(
            "Value error in "
            + name
            + " detected.\n"
            + "All entries in economic parameter series have to be positive."
        )
    return _data


def checkAndSetTimeSeriesConversionFactors(
    esM, commodityConversionFactorsTimeSeries, locationalEligibility
):
    if commodityConversionFactorsTimeSeries is not None:
        if not isinstance(commodityConversionFactorsTimeSeries, pd.DataFrame):
            if len(esM.locations) == 1:
                if isinstance(commodityConversionFactorsTimeSeries, pd.Series):
                    fullCommodityConversionFactorsTimeSeries = pd.DataFrame(
                        commodityConversionFactorsTimeSeries.values,
                        index=commodityConversionFactorsTimeSeries.index,
                        columns=list(esM.locations),
                    )
                else:
                    raise TypeError(
                        "The commodityConversionFactorsTimeSeries data type has to be a pandas DataFrame or Series"
                    )
            else:
                raise TypeError(
                    "The commodityConversionFactorsTimeSeries data type has to be a pandas DataFrame"
                )
        elif isinstance(commodityConversionFactorsTimeSeries, pd.DataFrame):
            fullCommodityConversionFactorsTimeSeries = (
                commodityConversionFactorsTimeSeries
            )
        else:
            raise TypeError(
                "The commodityConversionFactorsTimeSeries data type has to be a pandas DataFrame or Series"
            )

        checkTimeSeriesIndex(esM, fullCommodityConversionFactorsTimeSeries)

        checkRegionalColumnTitles(
            esM, fullCommodityConversionFactorsTimeSeries, locationalEligibility
        )

        if (
            locationalEligibility is not None
            and fullCommodityConversionFactorsTimeSeries is not None
        ):
            # Check if given conversion factors indicate the same eligibility
            data = fullCommodityConversionFactorsTimeSeries.copy().sum().abs()
            data[data > 0] = 1
            if (data.sort_index() > locationalEligibility.sort_index()).any().any():
                warnings.warn(
                    "The locationalEligibility and commodityConversionFactorsTimeSeries parameters "
                    "indicate different eligibilities."
                )

        fullCommodityConversionFactorsTimeSeries = (
            fullCommodityConversionFactorsTimeSeries.copy()
        )
        (
            fullCommodityConversionFactorsTimeSeries["Period"],
            fullCommodityConversionFactorsTimeSeries["TimeStep"],
        ) = (0, fullCommodityConversionFactorsTimeSeries.index)

        return fullCommodityConversionFactorsTimeSeries.set_index(
            ["Period", "TimeStep"]
        )

    else:
        return None


def checkAndSetFullLoadHoursParameter(
    esM, name, data, dimension, locationalEligibility
):
    if data is None:
        return None
    else:
        if dimension == "1dim":
            if not (
                isinstance(data, int)
                or isinstance(data, float)
                or isinstance(data, pd.Series)
            ):
                raise TypeError(
                    "Type error in "
                    + name
                    + " detected.\n"
                    + "Full load hours limitations have to be a number or a pandas Series."
                )
        elif dimension == "2dim":
            if not (
                isinstance(data, int)
                or isinstance(data, float)
                or isinstance(data, pd.Series)
            ):
                raise TypeError(
                    "Type error in "
                    + name
                    + " detected.\n"
                    + "Full load hours limitations have to be a number or a pandas Series."
                )
        else:
            raise ValueError(
                "The dimension parameter has to be either '1dim' or '2dim' "
            )

        if dimension == "1dim":
            if isinstance(data, int) or isinstance(data, float):
                if data < 0:
                    raise ValueError(
                        "Value error in "
                        + name
                        + " detected.\n Full load hours limitations have to be positive."
                    )
                return pd.Series(
                    [float(data) for loc in esM.locations], index=esM.locations
                )
            data = checkRegionalIndex(esM, data, locationalEligibility)
        else:
            if isinstance(data, int) or isinstance(data, float):
                if data < 0:
                    raise ValueError(
                        "Value error in "
                        + name
                        + " detected.\n Full load hours limitations have to be positive."
                    )
                return pd.Series(
                    [float(data) for loc in locationalEligibility.index],
                    index=locationalEligibility.index,
                )
            data = checkConnectionIndex(data, locationalEligibility)

        _data = data.astype(float)
        if _data.isnull().any():
            raise ValueError(
                "Value error in "
                + name
                + " detected.\n"
                + "An economic parameter contains values which are not numbers."
            )
        if (_data < 0).any():
            raise ValueError(
                "Value error in "
                + name
                + " detected.\n"
                + "All entries in economic parameter series have to be positive."
            )
        return _data


def checkClusteringInput(
    numberOfTypicalPeriods, numberOfTimeStepsPerPeriod, totalNumberOfTimeSteps
):
    isStrictlyPositiveInt(numberOfTypicalPeriods), isStrictlyPositiveInt(
        numberOfTimeStepsPerPeriod
    )
    if not totalNumberOfTimeSteps % numberOfTimeStepsPerPeriod == 0:
        raise ValueError(
            f"The numberOfTimeStepsPerPeriod ({numberOfTimeStepsPerPeriod}) has to be an integer divisor of the total number of time"
            + f" steps considered in the energy system model ({totalNumberOfTimeSteps})."
        )
    if totalNumberOfTimeSteps < numberOfTypicalPeriods * numberOfTimeStepsPerPeriod:
        raise ValueError(
            "The product of the numberOfTypicalPeriods and the numberOfTimeStepsPerPeriod has to be \n"
            + "smaller than the total number of time steps considered in the energy system model."
        )


def checkDeclareOptimizationProblemInput(
    timeSeriesAggregation, isTimeSeriesDataClustered
):
    if not isinstance(timeSeriesAggregation, bool):
        raise TypeError("The timeSeriesAggregation parameter has to be a boolean.")

    if timeSeriesAggregation and not isTimeSeriesDataClustered:
        raise ValueError(
            "The time series flag indicates possible inconsistencies in the aggregated time series "
            " data.\n--> Call the cluster function first, then the optimize function."
        )


def checkOptimizeInput(
    timeSeriesAggregation,
    isTimeSeriesDataClustered,
    logFileName,
    threads,
    solver,
    timeLimit,
    optimizationSpecs,
    warmstart,
):
    checkDeclareOptimizationProblemInput(
        timeSeriesAggregation, isTimeSeriesDataClustered
    )

    if not isinstance(logFileName, str):
        raise TypeError("The logFileName parameter has to be a string.")

    if not isinstance(threads, int) or threads < 0:
        raise TypeError("The threads parameter has to be a nonnegative integer.")

    if not isinstance(solver, str):
        raise TypeError("The solver parameter has to be a string.")

    if timeLimit is not None:
        isStrictlyPositiveNumber(timeLimit)

    if not isinstance(optimizationSpecs, str):
        raise TypeError("The optimizationSpecs parameter has to be a string.")

    if not isinstance(warmstart, bool):
        raise ValueError("The warmstart parameter has to be a boolean.")


def setFormattedTimeSeries(timeSeries):
    if timeSeries is None:
        return timeSeries
    else:
        data = timeSeries.copy()
        data["Period"], data["TimeStep"] = 0, data.index
        return data.set_index(["Period", "TimeStep"])


def buildFullTimeSeries(df, periodsOrder, ip, axis=1, esM=None, divide=True):
    # If segmentation is chosen, the segments of each period need to be unravelled to the original number of
    # time steps first
    if esM is not None and esM.segmentation:
        dataAllPeriods = []
        for p in esM.typicalPeriods:
            # Repeat each segment in each period as often as time steps are represented by the corresponding
            # segment
            repList = (
                esM.timeStepsPerSegment[ip].loc[p, :].tolist()
            )  # timeStepsPerSegment now ip-dependent
            # if divide is set to True, the values are divided when being unravelled, e.g. in order to fit provided
            # energy per segment provided energy per time step
            if divide:
                dataPeriod = pd.DataFrame(
                    np.repeat(np.divide(df.loc[p].values, repList), repList, axis=1),
                    index=df.xs(p, level=0, drop_level=False).index,
                )

            # if divide is set to Frue, the values are not divided when being unravelled e.g. in case of time-
            # independent costs
            else:
                dataPeriod = pd.DataFrame(
                    np.repeat(df.loc[p].values, repList, axis=1),
                    index=df.xs(p, level=0, drop_level=False).index,
                )
            dataAllPeriods.append(dataPeriod)
        # Concat data to multiindex dataframe with periods, components and locations as indices and inner-
        # period time steps as columns
        df = pd.concat(dataAllPeriods, axis=0)
    # Concat data according to periods order to cover the full time horizon
    data = []
    for p in periodsOrder:
        data.append(df.loc[p])

    return pd.concat(data, axis=axis, ignore_index=True)


def formatOptimizationOutput(
    data, varType, dimension, ip=None, periodsOrder=None, compDict=None, esM=None
):
    """
    Functionality for formatting the optimization output. The function is used in the
    setOptimalValues()-method of the ComponentModel class.

    **Required arguments:**

    :param data: Optimized values that should be formatted given as dictionary with the keys (component, location).
    :type data: dict

    :param varType: Define which type of variables are formatted. Options:
        * 'designVariables',
        * 'operationVariables'.
    :type varType: string

    :param dimension: Define the dimension of the data. Options:
        * '1dim',
        * '2dim'.
    :type dimension: string

    :param ip: investment period of transformation path analysis.
    :type ip: int

    **Default arguments:**
    :param periodsOrder: order of the periods of the time series data
        (list, [0] when considering a full temporal resolution,
        [typicalPeriod(0), ... ,typicalPeriod(totalNumberOfTimeSteps/numberOfTimeStepsPerPeriod-1)]
        when applying time series aggregation).
        The periodsOrder must be given if the varType is operationVariables because the full time series has to
        be re-engineered (not necessarily required if no time series aggregation methods are used).
        |br| * the default value is None.
    :type periodsOrder: list

    :param compDict: Dictionary of the component instances of interest.
        compDict is required if dimension is set to 2.
        |br| * the default value is None.
    :type compDict: dict

    :param esM: EnergySystemModel instance representing the energy system in which the components are modeled.
        An esM instance must be given if the varType is operationVariables because the full time series has to
        be re-engineered (not necessarily required if no time series aggregation methods are used).
        |br| * the default value is None
    :type esM: EnergySystemModel instance

    :return: formatted version of data. If data is an empty dictionary, it returns None.
    :rtype: pandas DataFrame
    """
    # If data is an empty dictionary (because no variables of that type were declared) return None
    if not data:
        return None
    # If the dictionary is not empty, format it into a DataFrame
    if varType == "designVariables" and dimension == "1dim":
        # Convert dictionary to DataFrame, transpose, put the components name first and sort the index
        # Results in a one dimensional DataFrame
        df = pd.DataFrame(data, index=[0]).T.swaplevel(i=0, j=1, axis=0).sort_index()
        # Unstack the regions (convert to a two dimensional DataFrame with the region indices being the columns)
        # and fill NaN values (i.e. when a component variable was not initiated for that region)
        df = df.unstack(level=-1)
        # Get rid of the unnecessary 0 level
        df.columns = df.columns.droplevel()
        return df
    elif varType == "designVariables" and dimension == "2dim":
        # Convert dictionary to DataFrame, transpose, put the components name first while keeping the order of the
        # regions and sort the index
        # Results in a one dimensional DataFrame
        df = pd.DataFrame(data, index=[0]).T
        indexNew = []
        for tup in df.index.tolist():
            loc1, loc2 = compDict[tup[1]]._mapC[tup[0]]
            indexNew.append((loc1, loc2, tup[1]))
        df.index = pd.MultiIndex.from_tuples(indexNew)
        df = df.swaplevel(i=0, j=2, axis=0).swaplevel(i=1, j=2, axis=0).sort_index()
        # Unstack the regions (convert to a two dimensional DataFrame with the region indices being the columns)
        # and fill NaN values (i.e. when a component variable was not initiated for that region)
        df = df.unstack(level=-1)
        # Get rid of the unnecessary 0 level
        df.columns = df.columns.droplevel()
        return df
    elif varType == "operationVariables" and dimension == "1dim":
        # Convert dictionary to DataFrame, transpose, put the period column first and sort the index

        # Results in a one dimensional DataFrame
        df = (
            pd.DataFrame(data, index=[0]).T.swaplevel(i=0, j=-2).sort_index()
        )  # swap location with periods --> periods is first column
        # Unstack the time steps (convert to a two dimensional DataFrame with the time indices being the columns)
        df = df.unstack(level=-1)
        # Get rid of the unnecessary 0 level
        df.columns = df.columns.droplevel()
        # Re-engineer full time series by using Pandas' concat method (only one loop if time series aggregation was not
        # used)
        # filter results for ip
        df = df[df.index.get_level_values(2) == ip]
        # drop ip from index
        df.reset_index(level=2, drop=True, inplace=True)
        return buildFullTimeSeries(df, periodsOrder, ip, esM=esM)
    elif varType == "operationVariables" and dimension == "2dim":
        # Convert dictionary to DataFrame, transpose, put the period column first while keeping the order of the
        # regions and sort the index
        # Results in a one dimensional DataFrame
        df = pd.DataFrame(data, index=[0]).T
        indexNew = []
        for tup in df.index.tolist():
            loc1, loc2 = compDict[tup[1]]._mapC[tup[0]]
            indexNew.append((loc1, loc2, tup[1], tup[2], tup[3], tup[4]))
            # indexNew.append((loc1, loc2, tup[1], tup[2], tup[3]))
        df.index = pd.MultiIndex.from_tuples(indexNew)

        # Select rows where ip is equal to investigated ip
        df = df.iloc[df.index.get_level_values(3) == ip]
        # Delete ip from multiindex
        df = df.droplevel(3, axis=0)

        df = (
            df.swaplevel(i=1, j=2, axis=0)
            .swaplevel(i=0, j=3, axis=0)
            .swaplevel(i=2, j=3, axis=0)
            .sort_index()
        )
        # Unstack the time steps (convert to a two dimensional DataFrame with the time indices being the columns)
        df = df.unstack(level=-1)

        # Get rid of the unnecessary 0 level
        df.columns = df.columns.droplevel()

        # Re-engineer full time series by using Pandas' concat method (only one loop if time series aggregation was not
        # used)
        return buildFullTimeSeries(df, periodsOrder, ip, esM=esM)
    else:
        raise ValueError(
            "The varType parameter has to be either 'designVariables' or 'operationVariables'\n"
            + "and the dimension parameter has to be either '1dim' or '2dim'."
        )


def setOptimalComponentVariables(optVal, varType, compDict):
    if optVal is not None:
        for compName, comp in compDict.items():
            if compName in optVal.index:
                setattr(comp, varType, optVal.loc[compName])
            else:
                setattr(comp, varType, None)


def preprocess2dimData(data, mapC=None, locationalEligibility=None, discard=True):
    """
    Change format of 2-dimensional data (for transmission components).
    """
    if data is not None and isinstance(data, pd.DataFrame):
        if mapC is None:
            index, data_ = [], []
            for loc1 in data.columns:
                for loc2 in data.index:
                    if discard:
                        # Structure: data[column][row]
                        if data[loc1][loc2] > 0:
                            index.append(loc1 + "_" + loc2), data_.append(
                                data[loc1][loc2]
                            )
                    else:
                        if data[loc1][loc2] >= 0:
                            index.append(loc1 + "_" + loc2), data_.append(
                                data[loc1][loc2]
                            )
            data_ = pd.Series(data_, index=index)
            data_.sort_index(inplace=True)
            return data_
        else:
            data_ = pd.Series(mapC).apply(lambda loc: data[loc[0]][loc[1]])
            data_.sort_index(inplace=True)
            return data_
    elif isinstance(data, float) and locationalEligibility is not None:
        data_ = data * locationalEligibility
        data_.sort_index(inplace=True)
        return data_
    elif isinstance(data, int) and locationalEligibility is not None:
        data_ = data * locationalEligibility
        data_.sort_index(inplace=True)
        return data_
    elif isinstance(data, pd.Series):
        data_ = data.sort_index()
        return data_
    else:
        return data


def map2dimData(data, mapC):
    if data is not None and isinstance(data, pd.DataFrame):
        return pd.Series(mapC).apply(lambda loc: data[loc[0]][loc[1]])
    else:
        return data


def output(output, verbose, val):
    if verbose == val:
        print(output)


def checkModelClassEquality(esM, file):
    mdlListFromModel = list(esM.componentModelingDict.keys())
    mdlListFromExcel = []
    for sheet in file.sheet_names:
        mdlListFromExcel += [
            cl
            for cl in mdlListFromModel
            if (cl[0:-5] in sheet and cl not in mdlListFromExcel)
        ]
    if set(mdlListFromModel) != set(mdlListFromExcel):
        raise ValueError("Loaded Output does not match the given energy system model.")


def checkComponentsEquality(esM, file):
    compListFromExcel = []
    compListFromModel = list(esM.componentNames.keys())
    for mdl in esM.componentModelingDict.keys():
        dim = esM.componentModelingDict[mdl].dimension
        readSheet = pd.read_excel(
            file, sheet_name=mdl[0:-5] + "OptSummary_" + dim, index_col=[0, 1, 2, 3]
        )
        compListFromExcel += list(readSheet.index.levels[0])
    if not set(compListFromExcel) <= set(compListFromModel):
        raise ValueError("Loaded Output does not match the given energy system model.")


def pieceWiseLinearization(functionOrRaw, xLowerBound, xUpperBound, nSegments):
    """
    Determine xSegments, ySegments.
    If nSegments is not specified by the user it is either set (e.g. nSegments=5) or nSegements is determined by
    a bayesian optimization algorithm.
    """
    if callable(functionOrRaw):
        nPointsForInputData = 1000
        x = np.linspace(xLowerBound, xUpperBound, nPointsForInputData)
        y = np.array([functionOrRaw(x_i) for x_i in x])
    else:
        x = np.array(functionOrRaw.iloc[:, 0])
        y = np.array(functionOrRaw.iloc[:, 1])
        if not 0.0 in x:
            xMinDefined = np.amin(x)
            xMaxDefined = np.amax(x)
            lenIntervalDefined = xMaxDefined - xMinDefined
            lenIntervalUndefined = xMinDefined
            nPointsUndefined = lenIntervalUndefined * (x.size / lenIntervalDefined)
            xMinIndex = np.argmin(x)
            for i in range(int(nPointsUndefined)):
                x = np.append(x, [i / int(nPointsUndefined + 1) * lenIntervalUndefined])
                y = np.append(y, y[xMinIndex])
        if not 1.0 in x:
            xMinDefined = np.amin(x)
            xMaxDefined = np.amax(x)
            lenIntervalDefined = xMaxDefined - xMinDefined
            lenIntervalUndefined = 1.0 - xMaxDefined
            nPointsUndefined = lenIntervalUndefined * (x.size / lenIntervalDefined)
            xMaxIndex = np.argmax(x)
            for i in range(int(nPointsUndefined)):
                x = np.append(
                    x,
                    [
                        xMaxDefined
                        + (i + 1) / int(nPointsUndefined) * lenIntervalUndefined
                    ],
                )
                y = np.append(y, y[xMaxIndex])

    myPwlf = pwlf.PiecewiseLinFit(x, y)

    if nSegments == None:
        nSegments = 5
    elif nSegments == "optimizeSegmentNumbers":

        bounds = [{"name": "var_1", "type": "discrete", "domain": np.arange(2, 8)}]

        # Define objective function to get optimal number of line segments
        def my_obj(_x):
            # The penalty parameter l is set arbitrarily.
            # It depends upon the noise in your data and the value of your sum of square of residuals
            l = y.mean() * 0.001

            f = np.zeros(_x.shape[0])

            for i, j in enumerate(_x):
                myPwlf.fit(j[0])
                f[i] = myPwlf.ssr + (l * j[0])
            return f

        myBopt = BayesianOptimization(
            my_obj,
            domain=bounds,
            model_type="GP",
            initial_design_numdata=10,
            initial_design_type="latin",
            exact_feval=True,
            verbosity=True,
            verbosity_model=False,
        )

        max_iter = 30

        # Perform bayesian optimization to find the optimum number of line segments
        myBopt.run_optimization(max_iter=max_iter, verbosity=True)
        nSegments = int(myBopt.x_opt)

    xSegments = myPwlf.fit(nSegments)

    # Get the y segments
    ySegments = myPwlf.predict(xSegments)

    # Calcualte the R^2 value
    Rsquared = myPwlf.r_squared()

    # Calculate the piecewise R^2 value
    R2values = np.zeros(nSegments)
    for i in range(nSegments):
        # Segregate the data based on break point locations
        xMin = myPwlf.fit_breaks[i]
        xMax = myPwlf.fit_breaks[i + 1]
        xTemp = myPwlf.x_data
        yTemp = myPwlf.y_data
        indTemp = np.where(xTemp >= xMin)
        xTemp = myPwlf.x_data[indTemp]
        yTemp = myPwlf.y_data[indTemp]
        indTemp = np.where(xTemp <= xMax)
        xTemp = xTemp[indTemp]
        yTemp = yTemp[indTemp]

        # Predict for the new data
        yHatTemp = myPwlf.predict(xTemp)

        # Calcualte ssr
        e = yHatTemp - yTemp
        ssr = np.dot(e, e)

        # Calculate sst
        yBar = np.ones(yTemp.size) * np.mean(yTemp)
        ydiff = yTemp - yBar
        sst = np.dot(ydiff, ydiff)

        R2values[i] = 1.0 - (ssr / sst)

    return {
        "xSegments": xSegments,
        "ySegments": ySegments,
        "nSegments": nSegments,
        "Rsquared": Rsquared,
        "R2values": R2values,
    }


def getDiscretizedPartLoad(commodityConversionFactorsPartLoad, nSegments):
    """Preprocess the conversion factors passed by the user"""
    discretizedPartLoad = {
        commod: None for commod in commodityConversionFactorsPartLoad.keys()
    }
    functionOrRawCommod = None
    nonFunctionOrRawCommod = None
    for commod, conversionFactor in commodityConversionFactorsPartLoad.items():
        if (isinstance(conversionFactor, pd.DataFrame)) or (callable(conversionFactor)):
            discretizedPartLoad[commod] = pieceWiseLinearization(
                functionOrRaw=conversionFactor,
                xLowerBound=0,
                xUpperBound=1,
                nSegments=nSegments,
            )
            functionOrRawCommod = commod
            nSegments = discretizedPartLoad[commod]["nSegments"]
        elif conversionFactor == 1 or conversionFactor == -1:
            discretizedPartLoad[commod] = {
                "xSegments": None,
                "ySegments": None,
                "nSegments": None,
                "Rsquared": 1.0,
                "R2values": 1.0,
            }
            nonFunctionOrRawCommod = commod
    discretizedPartLoad[nonFunctionOrRawCommod]["xSegments"] = discretizedPartLoad[
        functionOrRawCommod
    ]["xSegments"]
    discretizedPartLoad[nonFunctionOrRawCommod]["ySegments"] = np.array(
        [commodityConversionFactorsPartLoad[nonFunctionOrRawCommod]] * (nSegments + 1)
    )
    discretizedPartLoad[nonFunctionOrRawCommod]["nSegments"] = nSegments
    checkAndCorrectDiscretizedPartloads(discretizedPartLoad)
    return discretizedPartLoad, nSegments


def checkNumberOfConversionFactors(commods):

    if len(commods) > 2:
        if all([isinstance(value, (int, float)) for value in commods.values()]):
            raise ValueError(
                "Currently commodityConversionFactors are overwritten by commodityConversionFactorsPartLoad."
            )
        else:
            raise ValueError(
                "Currently only two commodities are allowed in conversion processes that use commodityConversionFactorsPartLoad."
            )
    else:
        return True


def checkAndSetTimeHorizon(
    startYear, endYear=None, nbOfSteps=None, nbOfRepresentedYears=None
):
    """
    Check if there are enough input parameters given for defining the time horizon for the myopic approach.
    Calculate the number of optimization steps and the number of represented years per each step if not given.
    """
    if (endYear is not None) & (nbOfSteps is None) & (nbOfRepresentedYears is None):
        # endYear is given; determine the nbOfRepresentedYears
        diff = endYear - startYear

        def biggestDivisor(diff):
            for i in [10, 5, 3, 2, 1]:
                if diff % i == 0:
                    return i

        nbOfRepresentedYears = biggestDivisor(diff)
        nbOfSteps = int(diff / nbOfRepresentedYears)
    elif (
        (endYear is None) & (nbOfSteps is not None) & (nbOfRepresentedYears is not None)
    ):
        # Endyear will be calculated by nbOfSteps and nbOfRepresentedYears
        nbOfSteps = nbOfSteps
    elif (endYear is None) & (nbOfSteps is not None) & (nbOfRepresentedYears is None):
        # If number of steps is given but no endyear and no the number of represented years per optimization run,
        # nbOfRepresentedYears is set to 1 year.
        nbOfRepresentedYears = 1
    elif (endYear is not None) & (nbOfSteps is not None):
        diff = endYear - startYear
        if diff % nbOfSteps != 0:
            raise ValueError(
                "Number of Steps does not fit for the given time horizon between start and end year."
            )
        elif (diff % nbOfSteps == 0) & (nbOfRepresentedYears is not None):
            if diff / nbOfSteps != nbOfRepresentedYears:
                raise ValueError(
                    "Number of represented years does not fit for the given time horizon and the number of steps."
                )
    elif (
        (endYear is not None) & (nbOfSteps is None) & (nbOfRepresentedYears is not None)
    ):
        diff = endYear - startYear
        if diff % nbOfRepresentedYears != 0:
            raise ValueError(
                "Number of represented Years is not an integer divisor of the requested time horizon."
            )
        else:
            nbOfSteps = int(diff / nbOfRepresentedYears)
    else:
        nbOfSteps = 1
        nbOfRepresentedYears = 1

    return nbOfSteps, nbOfRepresentedYears


def checkCO2ReductionTargets(CO2ReductionTargets, nbOfSteps):
    """
    Check if the CO2 reduction target is either None or the length of the given list equals the number of optimization steps.
    """
    if CO2ReductionTargets is not None:
        if len(CO2ReductionTargets) != nbOfSteps + 1:
            raise ValueError(
                "CO2ReductionTargets has to be None, or the lenght of the given list must equal the number \
 of optimization steps."
            )


def checkSinkCompCO2toEnvironment(esM, CO2ReductionTargets):
    """
    Check if a sink component object called >CO2 to environment< exists.
    This component is required if CO2 reduction targets are given.
    """

    if CO2ReductionTargets is not None:
        if "CO2 to environment" not in esM.componentNames:
            warnings.warn(
                "CO2 emissions are not considered in the current esM. CO2ReductionTargets will be ignored."
            )
            CO2ReductionTargets = None
            return CO2ReductionTargets
        else:
            return CO2ReductionTargets


def checkSimultaneousChargeDischarge(tsCharge, tsDischarge):
    """
    Check if simultaneous charge and discharge occurs for StorageComponent.
    :param tsCharge: Charge time series of component, which is checked. Can be retrieved from
        chargeOperationVariablesOptimum.loc[compName]. Columns are the time steps, index are the regions.
    :type tsCharge: pd.DataFrame
    :param tsDischarge: Discharge time series of component, which is checked. Can be retrieved from
        dischargeOperationVariablesOptimum.loc[compName]. Columns are the time steps, index are the regions.
    :type tsDischarge: pd.DataFrame

    :return: simultaneousChargeDischarge: Boolean with information if simultaneous charge & discharge happens
    :type simultaneousChargeDischarge: bool
    """
    # Merge Charge and Discharge Series
    ts = pd.concat([tsCharge.T, tsDischarge.T], axis=1)
    # If no simultaneous charge and discharge occurs ts[region][ts[region] > 0] will only return nan values. After
    # dropping them the len() is 0 and the check returns False. This is done for all regions in the list comprehension.
    # If any() region returns True the check returns True.
    simultaneousChargeDischarge = any(
        [
            len(ts[region][ts[region] > 0].dropna()) > 0
            for region in set(ts.columns.values)
        ]
    )
    return simultaneousChargeDischarge


def setNewCO2ReductionTarget(esM, CO2Reference, CO2ReductionTargets, step):
    """
    If CO2ReductionTargets are given, set the new value for each iteration.
    """
    if CO2ReductionTargets is not None:
        setattr(
            esM.componentModelingDict["SourceSinkModel"].componentsDict[
                "CO2 to environment"
            ],
            "yearlyLimit",
            CO2Reference * (1 - CO2ReductionTargets[step] / 100),
        )


<<<<<<< HEAD
def addEmptyRegions(esM, data):
    """
    If data for a region is missing, fill with 0s.
    """

    esM_locations = esM.locations
    data_locations = data.index
    missing_locations = [loc for loc in esM_locations if loc not in data_locations]

    if type(data) == pd.Series:
        for loc in missing_locations:
            tst = pd.Series([0], index=[loc])
            data = pd.concat([data, tst], axis=0)

    elif type(data) == pd.DataFrame:
        for loc in missing_locations:
            if loc not in data.columns:
                data[loc] = 0

    return data
=======
def checkParamInput(param):
    if isinstance(param, dict):
        for key, value in param.items():
            if value is None:
                raise ValueError(
                    f"Currently a dict containing None values cannot be passed for '{param}'"
                )
>>>>>>> 532c67c9
<|MERGE_RESOLUTION|>--- conflicted
+++ resolved
@@ -1894,29 +1894,6 @@
             CO2Reference * (1 - CO2ReductionTargets[step] / 100),
         )
 
-
-<<<<<<< HEAD
-def addEmptyRegions(esM, data):
-    """
-    If data for a region is missing, fill with 0s.
-    """
-
-    esM_locations = esM.locations
-    data_locations = data.index
-    missing_locations = [loc for loc in esM_locations if loc not in data_locations]
-
-    if type(data) == pd.Series:
-        for loc in missing_locations:
-            tst = pd.Series([0], index=[loc])
-            data = pd.concat([data, tst], axis=0)
-
-    elif type(data) == pd.DataFrame:
-        for loc in missing_locations:
-            if loc not in data.columns:
-                data[loc] = 0
-
-    return data
-=======
 def checkParamInput(param):
     if isinstance(param, dict):
         for key, value in param.items():
@@ -1924,4 +1901,24 @@
                 raise ValueError(
                     f"Currently a dict containing None values cannot be passed for '{param}'"
                 )
->>>>>>> 532c67c9
+
+def addEmptyRegions(esM, data):
+    """
+    If data for a region is missing, fill with 0s.
+    """
+
+    esM_locations = esM.locations
+    data_locations = data.index
+    missing_locations = [loc for loc in esM_locations if loc not in data_locations]
+
+    if type(data) == pd.Series:
+        for loc in missing_locations:
+            tst = pd.Series([0], index=[loc])
+            data = pd.concat([data, tst], axis=0)
+
+    elif type(data) == pd.DataFrame:
+        for loc in missing_locations:
+            if loc not in data.columns:
+                data[loc] = 0
+
+    return data