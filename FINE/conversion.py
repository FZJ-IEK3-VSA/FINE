--- conflicted
+++ resolved
@@ -211,19 +211,6 @@
                     + "The operationRateMax time series was set to None."
                 )
 
-<<<<<<< HEAD
-        self.fullOperationRateMax = utils.checkAndSetTimeSeries(
-            esM, name, operationRateMax, locationalEligibility
-        )
-        self.aggregatedOperationRateMax, self.processedOperationRateMax = None, None
-
-        self.fullOperationRateFix = utils.checkAndSetTimeSeries(
-            esM, name, operationRateFix, locationalEligibility
-        )
-        self.aggregatedOperationRateFix, self.processedOperationRateFix = None, None
-
-=======
->>>>>>> ad7dfd99
         if self.partLoadMin is not None:
             if self.fullOperationRateMax is not None:
                 if (
