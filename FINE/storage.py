from FINE.component import Component, ComponentModel
from FINE import utils
import pyomo.environ as pyomo
import warnings
import pandas as pd


class Storage(Component):
    """
    A Storage component can store a commodity and thus transfers it between time steps.
    """
    def __init__(self, esM, name, commodity, chargeRate=1, dischargeRate=1,
                 chargeEfficiency=1, dischargeEfficiency=1, selfDischarge=0, cyclicLifetime=None,
                 stateOfChargeMin=0, stateOfChargeMax=1,
                 hasCapacityVariable=True, capacityVariableDomain='continuous', capacityPerPlantUnit=1,
                 hasIsBuiltBinaryVariable=False, bigM=None, doPreciseTsaModeling=False, 
                 chargeOpRateMax=None, chargeOpRateFix=None, chargeTsaWeight=1,
                 dischargeOpRateMax=None, dischargeOpRateFix=None, dischargeTsaWeight=1,
                 isPeriodicalStorage=False,
                 locationalEligibility=None, capacityMin=None, capacityMax=None, sharedPotentialID=None,
                 capacityFix=None, isBuiltFix=None,
                 investPerCapacity=0, investIfBuilt=0, opexPerChargeOperation=0,
<<<<<<< HEAD
                 opexPerDischargeOperation=0, opexPerCapacity=0, opexIfBuilt=0, interestRate=0.08, economicLifetime=10, technicalLifetime=None):
=======
                 opexPerDischargeOperation=0, opexPerCapacity=0, opexIfBuilt=0, interestRate=0.08, economicLifetime=10,
                 socOffsetDown=-1, socOffsetUp=-1):
>>>>>>> f99fa95e
        """
        Constructor for creating an Storage class instance.
        The Storage component specific input arguments are described below. The general component
        input arguments are described in the Component class.

        **Required arguments:**

        :param commodity: to the component related commodity.
        :type commodity: string

        **Default arguments:**

        :param chargeRate: ratio of the maximum storage inflow (in commodityUnit/hour) to the
            storage capacity (in commodityUnit).
            Example:\n
            * A hydrogen salt cavern which can store 133 GWh_H2_LHV can be charged 0.45 GWh_H2_LHV during
              one hour. The chargeRate thus equals 0.45/133 1/h.\n
            |br| * the default value is 1
        :type chargeRate: 0 <= float <=1

        :param dischargeRate: ratio of the maximum storage outflow (in commodityUnit/hour) to
            the storage capacity (in commodityUnit).
            Example:\n
            * A hydrogen salt cavern which can store 133 GWh_H2_LHV can be discharged 0.45 GWh_H2_LHV during
              one hour. The dischargeRate thus equals 0.45/133.\n
            |br| * the default value is 1
        :type dischargeRate: 0 <= float <=1

        :param chargeEfficiency: defines the efficiency with which the storage can be charged (equals
            the percentage of the injected commodity that is transformed into stored commodity).
            Enter 0.98 for 98% etc.
            |br| * the default value is 1
        :type chargeEfficiency: 0 <= float <=1

        :param dischargeEfficiency: defines the efficiency with which the storage can be discharged
            (equals the percentage of the withdrawn commodity that is transformed into stored commodity).
            Enter 0.98 for 98% etc.
            |br| * the default value is 1
        :type dischargeEfficiency: 0 <= float <=1

        :param selfDischarge: percentage of self-discharge from the storage during one hour
            |br| * the default value is 0
        :type selfDischarge: 0 <= float <=1

        :param cyclicLifetime: if specified, the total number of full cycle equivalents that are supported
            by the technology.
            |br| * the default value is None
        :type cyclicLifetime: None or positive float

        :param stateOfChargeMin: threshold (percentage) that the state of charge can not drop under
            |br| * the default value is 0
        :type stateOfChargeMin: 0 <= float <=1

        :param stateOfChargeMax: threshold (percentage) that the state of charge can not exceed
            |br| * the default value is 1
        :type stateOfChargeMax: 0 <= float <=1

        :param doPreciseTsaModeling: determines whether the state of charge is limited precisely (True) or
            with a simplified method (False). The error is small if the selfDischarge is small.
            |br| * the default value is False
        :type doPreciseTsaModeling: boolean

        :param chargeOpRateMax: if specified, indicates a maximum charging rate for each location and each time
            step by a positive float. If hasCapacityVariable is set to True, the values are given relative
            to the installed capacities (i.e. a value of 1 indicates a utilization of 100% of the
            capacity). If hasCapacityVariable is set to False, the values are given as absolute values in form
            of the commodityUnit, referring to the charged commodity (before multiplying the charging efficiency)
            during one time step.
            |br| * the default value is None
        :type chargeOpRateMax: None or Pandas DataFrame with positive (>= 0) entries. The row indices have
            to match the in the energy system model  specified time steps. The column indices have to match the
            in the energy system model specified locations.

        :param chargeOpRateFix: if specified, indicates a fixed charging rate for each location and each time
            step by a positive float. If hasCapacityVariable is set to True, the values are given relative
            to the installed capacities (i.e. a value of 1 indicates a utilization of 100% of the
            capacity). If hasCapacityVariable is set to False, the values are given as absolute values in form
            of the commodityUnit, referring to the charged commodity (before multiplying the charging efficiency)
            during one time step.
            |br| * the default value is None
        :type chargeOpRateFix: None or Pandas DataFrame with positive (>= 0) entries. The row indices have
            to match the in the energy system model specified time steps. The column indices have to match the
            in the energy system model specified locations.

        :param chargeTsaWeight: weight with which the chargeOpRate (max/fix) time series of the
            component should be considered when applying time series aggregation.
            |br| * the default value is 1
        :type chargeTsaWeight: positive (>= 0) float

        :param dischargeOpRateMax: if specified, indicates a maximum discharging rate for each location and each
            time step by a positive float. If hasCapacityVariable is set to True, the values are given relative
            to the installed capacities (i.e. a value of 1 indicates a utilization of 100% of the
            capacity). If hasCapacityVariable is set to False, the values are given as absolute values in form
            of the commodityUnit, referring to the discharged commodity (after multiplying the discharging
            efficiency) during one time step.
            |br| * the default value is None
        :type dischargeOpRateMax: None or Pandas DataFrame with positive (>= 0) entries. The row indices have
            to match the in the energy system model  specified time steps. The column indices have to match the
            in the energy system model specified locations.

        :param dischargeOpRateFix: if specified, indicates a fixed discharging rate for each location and each
            time step by a positive float. If hasCapacityVariable is set to True, the values are given relative
            to the installed capacities (i.e. a value of 1 indicates a utilization of 100% of the
            capacity). If hasCapacityVariable is set to False, the values are given as absolute values in form
            of the commodityUnit, referring to the charged commodity (after multiplying the discharging
            efficiency) during one time step.
            |br| * the default value is None
        :type dischargeOpRateFix: None or Pandas DataFrame with positive (>= 0) entries. The row indices have
            to match the in the energy system model specified time steps. The column indices have to match the
            in the energy system model specified locations.

        :param dischargeTsaWeight: weight with which the dischargeOpRate (max/fix) time series of the
            component should be considered when applying time series aggregation.
            |br| * the default value is 1
        :type dischargeTsaWeight: positive (>= 0) float

        :param isPeriodicalStorage: indicates if the state of charge of the storage has to be at the same value
            after the end of each period. This is especially relevant when using daily periods where short term
            storage can be restrained to daily cycles. Benefits the run time of the model.
            |br| * the default value is False
        :type isPeriodicalStorage: boolean

        :param opexPerChargeOperation: describes the cost for one unit of the charge operation.
            The cost which is directly proportional to the charge operation of the
            component is obtained by multiplying the opexPerChargeOperation parameter with the annual sum of the
            operational time series of the components. The opexPerChargeOperation can either be given as a float
            or a Pandas Series with location specific values.
            The cost unit in which the parameter is given has to match the one specified in the energy
            system model (e.g. Euro, Dollar, 1e6 Euro).
            |br| * the default value is 0
        :type opexPerChargeOperation: positive (>=0) float or Pandas Series with positive (>=0) values.
            The indices of the series have to equal the in the energy system model specified locations.

        :param opexPerDischargeOperation: describes the cost for one unit of the discharge operation.
            The cost which is directly proportional to the discharge operation
            of the component is obtained by multiplying the opexPerDischargeOperation parameter with the annual sum
            of the operational time series of the components. The opexPerDischargeOperation can either be given as
            a float or a Pandas Series with location specific values.
            The cost unit in which the parameter is given has to match the one specified in the energy
            system model (e.g. Euro, Dollar, 1e6 Euro).
            |br| * the default value is 0
        :type opexPerDischargeOperation: positive (>=0) float or Pandas Series with positive (>=0) values.
            The indices of the series have to equal the in the energy system model specified locations.

        :param socOffsetDown: determines whether the state of charge at the end of a period p has
            to be equal to the one at the beginning of a period p+1 (socOffsetDown=-1) or if
            it can be smaller at the beginning of p+1 (socOffsetDown>=0). In the latter case, 
            the product of the parameter socOffsetDown and the actual soc offset is used as a penalty
            factor in the objective function.
            |br| * the default value is False
        :type socOffsetDown: boolean

        :param socOffsetUp: determines whether the state of charge at the end of a period p has
            to be equal to the one at the beginning of a period p+1 (socOffsetUp=-1) or if
            it can be larger at the beginning of p+1 (socOffsetUp>=0). In the latter case, 
            the product of the parameter socOffsetUp and the actual soc offset is used as a penalty
            factor in the objective function.
            |br| * the default value is False
        :type socOffsetUp: boolean
        """
        Component. __init__(self, esM, name, dimension='1dim', hasCapacityVariable=hasCapacityVariable,
                            capacityVariableDomain=capacityVariableDomain, capacityPerPlantUnit=capacityPerPlantUnit,
                            hasIsBuiltBinaryVariable=hasIsBuiltBinaryVariable, bigM=bigM,
                            locationalEligibility=locationalEligibility, capacityMin=capacityMin,
                            capacityMax=capacityMax, sharedPotentialID=sharedPotentialID, capacityFix=capacityFix,
                            isBuiltFix=isBuiltFix, investPerCapacity=investPerCapacity, investIfBuilt=investIfBuilt,
                            opexPerCapacity=opexPerCapacity, opexIfBuilt=opexIfBuilt, interestRate=interestRate,
                            economicLifetime=economicLifetime, technicalLifetime=technicalLifetime)

        # Set general storage component data: chargeRate, dischargeRate, chargeEfficiency, dischargeEfficiency,
        # selfDischarge, cyclicLifetime, stateOfChargeMin, stateOfChargeMax, isPeriodicalStorage, doPreciseTsaModeling,
        # relaxedPeriodConnection
        utils.checkCommodities(esM, {commodity})
        self.commodity, self.commodityUnit = commodity, esM.commodityUnitsDict[commodity]
        # TODO unit and type checks
        self.chargeRate, self.dischargeRate = chargeRate, dischargeRate
        self.chargeEfficiency, self.dischargeEfficiency = chargeEfficiency, dischargeEfficiency
        self.selfDischarge = selfDischarge
        self.cyclicLifetime = cyclicLifetime
        self.stateOfChargeMin, self.stateOfChargeMax = stateOfChargeMin, stateOfChargeMax
        self.isPeriodicalStorage = isPeriodicalStorage
        self.doPreciseTsaModeling = doPreciseTsaModeling
        self.socOffsetUp = socOffsetUp
        self.socOffsetDown = socOffsetDown
        self.modelingClass = StorageModel

        # Set additional economic data: opexPerChargeOperation, opexPerDischargeOperation
        self.opexPerChargeOperation = utils.checkAndSetCostParameter(esM, name, opexPerChargeOperation, '1dim',
                                                                     locationalEligibility)
        self.opexPerDischargeOperation = utils.checkAndSetCostParameter(esM, name, opexPerDischargeOperation, '1dim',
                                                                        locationalEligibility)

        # Set location-specific operation parameters (charging rate, discharging rate, state of charge rate)
        # and time series aggregation weighting factor
        if chargeOpRateMax is not None and chargeOpRateFix is not None:
            chargeOpRateMax = None
            if esM.verbose < 2:
                warnings.warn('If chargeOpRateFix is specified, the chargeOpRateMax parameter is not required.\n' +
                              'The chargeOpRateMax time series was set to None.')

        self.fullChargeOpRateMax = utils.checkAndSetTimeSeries(esM, chargeOpRateMax, locationalEligibility)
        self.aggregatedChargeOpRateMax, self.chargeOpRateMax = None, None

        self.fullChargeOpRateFix = utils.checkAndSetTimeSeries(esM, chargeOpRateFix, locationalEligibility)
        self.aggregatedChargeOpRateFix, self.chargeOpRateFix = None, None

        utils.isPositiveNumber(chargeTsaWeight)
        self.chargeTsaWeight = chargeTsaWeight

        if dischargeOpRateMax is not None and dischargeOpRateFix is not None:
            dischargeOpRateMax = None
            if esM.verbose < 2:
                warnings.warn('If dischargeOpRateFix is specified, the dischargeOpRateMax parameter is not required.\n'
                              + 'The dischargeOpRateMax time series was set to None.')

        self.fullDischargeOpRateMax = utils.checkAndSetTimeSeries(esM, dischargeOpRateMax, locationalEligibility)
        self.aggregatedDischargeOpRateMax, self.dischargeOpRateMax = None, None

        self.fullDischargeOpRateFix = utils.checkAndSetTimeSeries(esM, dischargeOpRateFix, locationalEligibility)
        self.aggregatedDischargeOpRateFix, self.dischargeOpRateFix = None, None

        utils.isPositiveNumber(dischargeTsaWeight)
        self.dischargeTsaWeight = dischargeTsaWeight

        # Set locational eligibility
        timeSeriesData = None
        tsNb = sum([0 if data is None else 1 for data in [self.fullChargeOpRateMax, self.fullChargeOpRateFix,
                                                          self.fullDischargeOpRateMax, self.fullDischargeOpRateFix]])
        if tsNb > 0:
            timeSeriesData = sum([data for data in [self.fullChargeOpRateMax, self.fullChargeOpRateFix,
                                 self.fullDischargeOpRateMax, self.fullDischargeOpRateFix] if data is not None])
        self.locationalEligibility = \
            utils.setLocationalEligibility(esM, self.locationalEligibility, self.capacityMax, self.capacityFix,
                                           self.isBuiltFix, self.hasCapacityVariable, timeSeriesData)

    def addToEnergySystemModel(self, esM):
        """
        Function for adding a storage component to the given energy system model.

        :param esM: energy system model to which the storage component should be added.
        :type esM: EnergySystemModel class instance
        """
        super().addToEnergySystemModel(esM)

    def setTimeSeriesData(self, hasTSA):
        """
        Function for setting the maximum operation rate and fixed operation rate for charging and discharging
        depending on whether a time series analysis is requested or not.

        :param hasTSA: states whether a time series aggregation is requested (True) or not (False).
        :type hasTSA: boolean
        """
        self.chargeOpRateMax = self.aggregatedChargeOpRateMax if hasTSA else self.fullChargeOpRateMax
        self.chargeOpRateFix = self.aggregatedChargeOpRateFix if hasTSA else self.fullChargeOpRateFix
        self.dischargeOpRateMax = self.aggregatedDischargeOpRateMax if hasTSA else self.fullDischargeOpRateMax
        self.dischargeOpRateFix = self.aggregatedDischargeOpRateFix if hasTSA else self.fullDischargeOpRateFix

    def getDataForTimeSeriesAggregation(self):
        """ Function for getting the required data if a time series aggregation is requested. """
        weightDict, data = {}, []
        I = [(self.fullChargeOpRateFix, self.fullChargeOpRateMax, 'chargeRate_', self.chargeTsaWeight),
             (self.fullDischargeOpRateFix, self.fullDischargeOpRateMax, 'dischargeRate_', self.dischargeTsaWeight)]

        for rateFix, rateMax, rateName, rateWeight in I:
            weightDict, data = self.prepareTSAInput(rateFix, rateMax, rateName, rateWeight, weightDict, data)
        return (pd.concat(data, axis=1), weightDict) if data else (None, {})

    def setAggregatedTimeSeriesData(self, data):
        """
        Function for determining the aggregated maximum rate and the aggregated fixed operation rate for charging
        and discharging.

        :param data: Pandas DataFrame with the clustered time series data of the source component
        :type data: Pandas DataFrame
        """
        self.aggregatedChargeOpRateFix = self.getTSAOutput(self.fullChargeOpRateFix, 'chargeRate_', data)
        self.aggregatedChargeOpRateMax = self.getTSAOutput(self.fullChargeOpRateMax, 'chargeRate_', data)

        self.aggregatedDischargeOpRateFix = self.getTSAOutput(self.fullDischargeOpRateFix, 'dischargeRate_', data)
        self.aggregatedDischargeOpRateMax = self.getTSAOutput(self.fullDischargeOpRateMax, 'dischargeRate_', data)


class StorageModel(ComponentModel):
    """
    A StorageModel class instance will be instantly created if a Storage class instance is initialized.
    It is used for the declaration of the sets, variables and constraints which are valid for the Storage class
    instance. These declarations are necessary for the modeling and optimization of the energy system model.
    The StorageModel class inherits from the ComponentModel class.
    """

    def __init__(self):
        """" Constructor for creating a StorageModel class instance """
        self.abbrvName = 'stor'
        self.dimension = '1dim'
        self.componentsDict = {}
        self.capacityVariablesOptimum, self.isBuiltVariablesOptimum = None, None
        self.chargeOperationVariablesOptimum, self.dischargeOperationVariablesOptimum = None, None
        self.stateOfChargeOperationVariablesOptimum = None
        self.optSummary = None

    ####################################################################################################################
    #                                            Declare sparse index sets                                             #
    ####################################################################################################################

    def declareSets(self, esM, pyM):
        """
        Declare sets: design variable sets, operation variable set, operation mode sets.

        :param esM: EnergySystemModel instance representing the energy system in which the component should be modeled.
        :type esM: esM - EnergySystemModel class instance

        :param pyM: pyomo ConcreteModel which stores the mathematical formulation of the model.
        :type pyM: pyomo ConcreteModel
        """

        compDict = self.componentsDict

        # Declare design variable sets
        self.declareDesignVarSet(pyM)
        self.declareContinuousDesignVarSet(pyM)
        self.declareDiscreteDesignVarSet(pyM)
        self.declareDesignDecisionVarSet(pyM)

        # Declare operation variable set
        self.declareOpVarSet(esM, pyM)

        if pyM.hasTSA:
            varSet = getattr(pyM, 'operationVarSet_' + self.abbrvName)

            def initVarSimpleTSASet(pyM):
                return ((loc, compName) for loc, compName in varSet if not compDict[compName].doPreciseTsaModeling)
            setattr(pyM, 'varSetSimple_' + self.abbrvName,
                    pyomo.Set(dimen=2, initialize=initVarSimpleTSASet))
    
            def initVarPreciseTSASet(pyM):
                return ((loc, compName) for loc, compName in varSet if compDict[compName].doPreciseTsaModeling)
            setattr(pyM, 'varSetPrecise_' + self.abbrvName,
                    pyomo.Set(dimen=2, initialize=initVarPreciseTSASet))

        def initOffsetUpSet(pyM):
            return ((loc, compName) for loc, compName in getattr(pyM, 'operationVarSet_' + self.abbrvName)
                if compDict[compName].socOffsetUp >= 0)
        setattr(pyM, 'varSetOffsetUp_' + self.abbrvName,
                pyomo.Set(dimen=2, initialize=initOffsetUpSet))  

        def initOffsetDownSet(pyM):
            return ((loc, compName) for loc, compName in getattr(pyM, 'operationVarSet_' + self.abbrvName)
                if compDict[compName].socOffsetDown >= 0)
        setattr(pyM, 'varSetOffsetDown_' + self.abbrvName,
                pyomo.Set(dimen=2, initialize=initOffsetDownSet))        

        # Declare sets for case differentiation of operating modes
        # * Charge operation
        self.declareOperationModeSets(pyM, 'chargeOpConstrSet', 'chargeOpRateMax', 'chargeOpRateFix')
        # * Discharge operation
        self.declareOperationModeSets(pyM, 'dischargeOpConstrSet', 'dischargeOpRateMax', 'dischargeOpRateFix')

    ####################################################################################################################
    #                                                Declare variables                                                 #
    ####################################################################################################################

    def declareVariables(self, esM, pyM, relaxIsBuiltBinary):
        """
        Declare design and operation variables.

        :param esM: EnergySystemModel instance representing the energy system in which the component should be modeled.
        :type esM: esM - EnergySystemModel class instance

        :param pyM: pyomo ConcreteModel which stores the mathematical formulation of the model.
        :type pyM: pyomo ConcreteModel
        """

        # Capacity variables [commodityUnit*hour]
        self.declareCapacityVars(pyM)
        # (Continuous) numbers of installed components [-]
        self.declareRealNumbersVars(pyM)
        # (Discrete/integer) numbers of installed components [-]
        self.declareIntNumbersVars(pyM)
        # Binary variables [-] indicating if a component is considered at a location or not
        self.declareBinaryDesignDecisionVars(pyM, relaxIsBuiltBinary)
        # Energy amount injected into a storage (before injection efficiency losses) between two time steps
        self.declareOperationVars(pyM, 'chargeOp')
        # Energy amount delivered from a storage (after delivery efficiency losses) between two time steps
        self.declareOperationVars(pyM, 'dischargeOp')

        # Inventory of storage components [commodityUnit*hour]
        if not pyM.hasTSA:
            # Energy amount stored at the beginning of a time step during the (one) period (the i-th state of charge
            # refers to the state of charge at the beginning of the i-th time step, the last index is the state of
            # charge after the last time step)
            setattr(pyM, 'stateOfCharge_' + self.abbrvName, pyomo.Var(getattr(pyM, 'operationVarSet_' +
                    self.abbrvName), pyM.interTimeStepsSet, domain=pyomo.NonNegativeReals))
            # Variables to allow a relaxation of the inter period storage connection
            setattr(pyM, 'stateOfChargeOffsetUp_' + self.abbrvName, pyomo.Var(getattr(pyM, 'varSetOffsetUp_'
                    + self.abbrvName), esM.periods, domain=pyomo.NonNegativeReals))
            setattr(pyM, 'stateOfChargeOffsetDown_' + self.abbrvName, pyomo.Var(getattr(pyM, 'varSetOffsetDown_'
                    + self.abbrvName), esM.periods, domain=pyomo.NonNegativeReals))
        else:
            # (Virtual) energy amount stored during a period (the i-th state of charge refers to the state of charge at
            # the beginning of the i-th time step, the last index is the state of charge after the last time step)
            setattr(pyM, 'stateOfCharge_' + self.abbrvName, pyomo.Var(getattr(pyM, 'operationVarSet_' +
                    self.abbrvName), pyM.interTimeStepsSet, domain=pyomo.Reals))
            # (Virtual) minimum amount of energy stored within a period
            setattr(pyM, 'stateOfChargeMin_' + self.abbrvName, pyomo.Var(getattr(pyM, 'operationVarSet_' +
                    self.abbrvName), esM.typicalPeriods, domain=pyomo.Reals))
            # (Virtual) maximum amount of energy stored within a period
            setattr(pyM, 'stateOfChargeMax_' + self.abbrvName, pyomo.Var(getattr(pyM, 'operationVarSet_' +
                    self.abbrvName), esM.typicalPeriods, domain=pyomo.Reals))
            # (Real) energy amount stored at the beginning of a period between periods(the i-th state of charge refers
            # to the state of charge at the beginning of the i-th period, the last index is the state of charge after
            # the last period)
            setattr(pyM, 'stateOfChargeInterPeriods_' + self.abbrvName, pyomo.Var(getattr(pyM, 'operationVarSet_'
                    + self.abbrvName), esM.interPeriodTimeSteps, domain=pyomo.NonNegativeReals))
            # Variables to allow a relaxation of the inter period storage connection
            setattr(pyM, 'stateOfChargeOffsetUp_' + self.abbrvName, pyomo.Var(getattr(pyM, 'varSetOffsetUp_'
                    + self.abbrvName), esM.interPeriodTimeSteps, domain=pyomo.NonNegativeReals))
            setattr(pyM, 'stateOfChargeOffsetDown_' + self.abbrvName, pyomo.Var(getattr(pyM, 'varSetOffsetDown_'
                    + self.abbrvName), esM.interPeriodTimeSteps, domain=pyomo.NonNegativeReals))

    ####################################################################################################################
    #                                          Declare component constraints                                           #
    ####################################################################################################################

    def connectSOCs(self, pyM, esM):
        """
        Declare the constraint for connecting the state of charge with the charge and discharge operation:
        the change in the state of charge between two points in time has to match the values of charging and
        discharging (considering the efficiencies of these processes) within the time step in between minus
        the self-discharge of the storage.

        :param pyM: pyomo ConcreteModel which stores the mathematical formulation of the model.
        :type pyM: pyomo ConcreteModel

        :param esM: EnergySystemModel instance representing the energy system in which the component should be modeled.
        :type esM: esM - EnergySystemModel class instance
        """
        compDict, abbrvName = self.componentsDict, self.abbrvName
        SOC = getattr(pyM, 'stateOfCharge_' + abbrvName)
        chargeOp, dischargeOp = getattr(pyM, 'chargeOp_' + abbrvName), getattr(pyM, 'dischargeOp_' + abbrvName)
        opVarSet = getattr(pyM, 'operationVarSet_' + abbrvName)

        def connectSOCs(pyM, loc, compName, p, t):
            return (SOC[loc, compName, p, t+1] - SOC[loc, compName, p, t] *
                    (1 - compDict[compName].selfDischarge) ** esM.hoursPerTimeStep ==
                    chargeOp[loc, compName, p, t] * compDict[compName].chargeEfficiency -
                    dischargeOp[loc, compName, p, t] / compDict[compName].dischargeEfficiency)
        setattr(pyM, 'ConstrConnectSOC_' + abbrvName, pyomo.Constraint(opVarSet, pyM.timeSet, rule=connectSOCs))

    def cyclicState(self, pyM, esM):
        """
        Declare the constraint for connecting the states of charge: the state of charge at the beginning of a period
        has to be the same as the state of charge in the end of that period.

        :param pyM: pyomo ConcreteModel which stores the mathematical formulation of the model.
        :type pyM: pyomo ConcreteModel

        :param esM: EnergySystemModel instance representing the energy system in which the component should be modeled.
        :type esM: esM - EnergySystemModel class instance
        """
        abbrvName = self.abbrvName
        opVarSet = getattr(pyM, 'operationVarSet_' + abbrvName)
        SOC = getattr(pyM, 'stateOfCharge_' + abbrvName)
        offsetUp = getattr(pyM, 'stateOfChargeOffsetUp_' + abbrvName)
        offsetDown = getattr(pyM, 'stateOfChargeOffsetDown_' + abbrvName)

        if not pyM.hasTSA:
            def cyclicState(pyM, loc, compName):
                offsetUp_ = offsetUp[loc, compName, 0] if (loc, compName, 0) in offsetUp else 0
                offsetDown_ = offsetDown[loc, compName, 0] if (loc, compName, 0) in offsetDown else 0
                return SOC[loc, compName, 0, 0] == \
                    SOC[loc, compName, 0, esM.timeStepsPerPeriod[-1] + 1] + (offsetUp_ - offsetDown_)
        else:
            SOCInter = getattr(pyM, 'stateOfChargeInterPeriods_' + abbrvName)
            def cyclicState(pyM, loc, compName):
                tLast = esM.interPeriodTimeSteps[-1]
                offsetUp_ = offsetUp[loc, compName, tLast] if (loc, compName, tLast) in offsetUp else 0
                offsetDown_ = offsetDown[loc, compName, tLast] if (loc, compName, tLast) in offsetDown else 0
                return SOCInter[loc, compName, 0] == \
                    SOCInter[loc, compName, tLast] + (offsetUp_ - offsetDown_)
        setattr(pyM, 'ConstrCyclicState_' + abbrvName, pyomo.Constraint(opVarSet, rule=cyclicState))

    def cyclicLifetime(self, pyM, esM):
        """
        Declare the constraint for limiting the number of full cycle equivalents to stay below cyclic lifetime.

        :param pyM: pyomo ConcreteModel which stores the mathematical formulation of the model.
        :type pyM: pyomo ConcreteModel

        :param esM: EnergySystemModel instance representing the energy system in which the component should be modeled.
        :type esM: esM - EnergySystemModel class instance
        """
        compDict, abbrvName = self.componentsDict, self.abbrvName
        chargeOp, capVar = getattr(pyM, 'chargeOp_' + abbrvName), getattr(pyM, 'cap_' + abbrvName)
        capVarSet = getattr(pyM, 'designDimensionVarSet_' + abbrvName)

        def cyclicLifetime(pyM, loc, compName):
            return (sum(chargeOp[loc, compName, p, t] * esM.periodOccurrences[p] for p, t in pyM.timeSet) /
                    esM.numberOfYears <= capVar[loc, compName] *
                    (compDict[compName].stateOfChargeMax - compDict[compName].stateOfChargeMin) *
                    compDict[compName].cyclicLifetime / compDict[compName].economicLifetime[loc]
                    if compDict[compName].cyclicLifetime is not None else pyomo.Constraint.Skip)
        setattr(pyM, 'ConstrCyclicLifetime_' + abbrvName, pyomo.Constraint(capVarSet, rule=cyclicLifetime))

    def connectInterPeriodSOC(self, pyM, esM):
        """
        Declare the constraint that the state of charge at the end of each period has to be equivalent to the state of
        charge of the period before it (minus its self discharge) plus the change in the state of charge which
        happened during the typical period which was assigned to that period.

        :param pyM: pyomo ConcreteModel which stores the mathematical formulation of the model.
        :type pyM: pyomo ConcreteModel

        :param esM: EnergySystemModel instance representing the energy system in which the component should be modeled.
        :type esM: esM - EnergySystemModel class instance
        """
        compDict, abbrvName = self.componentsDict, self.abbrvName
        opVarSet = getattr(pyM, 'operationVarSet_' + abbrvName)
        SOC = getattr(pyM, 'stateOfCharge_' + abbrvName)
        SOCInter = getattr(pyM, 'stateOfChargeInterPeriods_' + abbrvName)
        offsetUp = getattr(pyM, 'stateOfChargeOffsetUp_' + abbrvName)
        offsetDown = getattr(pyM, 'stateOfChargeOffsetDown_' + abbrvName)

        def connectInterSOC(pyM, loc, compName, pInter):
            offsetUp_ = offsetUp[loc, compName, pInter] if (loc, compName, pInter) in offsetUp else 0
            offsetDown_ = offsetDown[loc, compName, pInter] if (loc, compName, pInter) in offsetDown else 0
            return SOCInter[loc, compName, pInter + 1] == \
                SOCInter[loc, compName, pInter] * (1 - compDict[compName].selfDischarge) ** \
                ((esM.timeStepsPerPeriod[-1] + 1) * esM.hoursPerTimeStep) + \
                SOC[loc, compName, esM.periodsOrder[pInter], esM.timeStepsPerPeriod[-1] + 1] + \
                (offsetUp_ - offsetDown_)
        setattr(pyM, 'ConstrInterSOC_' + abbrvName, pyomo.Constraint(opVarSet, esM.periods, rule=connectInterSOC))

    def intraSOCstart(self, pyM, esM):
        """
        Declare the constraint that the (virtual) state of charge at the beginning of a typical period is zero.

        :param pyM: pyomo ConcreteModel which stores the mathematical formulation of the model.
        :type pyM: pyomo ConcreteModel

        :param esM: EnergySystemModel instance representing the energy system in which the component should be modeled.
        :type esM: esM - EnergySystemModel class instance
        """
        abbrvName = self.abbrvName
        opVarSet = getattr(pyM, 'operationVarSet_' + abbrvName)
        SOC = getattr(pyM, 'stateOfCharge_' + abbrvName)

        def intraSOCstart(pyM, loc, compName, p):
            return SOC[loc, compName, p, 0] == 0
        setattr(pyM, 'ConstrSOCPeriodStart_' + abbrvName,
                pyomo.Constraint(opVarSet, esM.typicalPeriods, rule=intraSOCstart))

    def equalInterSOC(self, pyM, esM):
        """
        Declare the constraint that, if periodic storage is selected, the states of charge between periods
        have the same value.

        :param pyM: pyomo ConcreteModel which stores the mathematical formulation of the model.
        :type pyM: pyomo ConcreteModel

        :param esM: EnergySystemModel instance representing the energy system in which the component should be modeled.
        :type esM: esM - EnergySystemModel class instance
        """
        compDict, abbrvName = self.componentsDict, self.abbrvName
        opVarSet = getattr(pyM, 'operationVarSet_' + abbrvName)
        SOCInter = getattr(pyM, 'stateOfChargeInterPeriods_' + abbrvName)

        def equalInterSOC(pyM, loc, compName, pInter):
            return (SOCInter[loc, compName, pInter] == SOCInter[loc, compName, pInter + 1]
                    if compDict[compName].isPeriodicalStorage else pyomo.Constraint.Skip)
        setattr(pyM, 'ConstrEqualInterSOC_' + abbrvName, pyomo.Constraint(opVarSet, esM.periods, rule=equalInterSOC))

    def minSOC(self, pyM):
        """
        Declare the constraint that the state of charge [commodityUnit*h] has to be larger than the
        installed capacity [commodityUnit*h] multiplied with the relative minimum state of charge.

        :param pyM: pyomo ConcreteModel which stores the mathematical formulation of the model.
        :type pyM: pyomo ConcreteModel
        """
        compDict, abbrvName = self.componentsDict, self.abbrvName
        capVarSet = getattr(pyM, 'designDimensionVarSet_' + abbrvName)
        SOC, capVar = getattr(pyM, 'stateOfCharge_' + abbrvName), getattr(pyM, 'cap_' + abbrvName)

        def SOCMin(pyM, loc, compName, p, t):
            return SOC[loc, compName, p, t] >= capVar[loc, compName] * compDict[compName].stateOfChargeMin
        setattr(pyM, 'ConstrSOCMin_' + abbrvName, pyomo.Constraint(capVarSet, pyM.timeSet, rule=SOCMin))

    def limitSOCwithSimpleTsa(self, pyM, esM):
        """
        Simplified version of the state of charge limitation control.
        The error compared to the precise version is small in cases of small selfDischarge.

        :param pyM: pyomo ConcreteModel which stores the mathematical formulation of the model.
        :type pyM: pyomo ConcreteModel

        :param esM: EnergySystemModel instance representing the energy system in which the component should be modeled.
        :type esM: esM - EnergySystemModel class instance
        """
        compDict, abbrvName = self.componentsDict, self.abbrvName
        varSimpleSet = getattr(pyM, 'varSetSimple_' + abbrvName)
        SOC, capVar = getattr(pyM, 'stateOfCharge_' + abbrvName), getattr(pyM, 'cap_' + abbrvName)
        SOCmax, SOCmin = getattr(pyM, 'stateOfChargeMax_' + abbrvName), getattr(pyM, 'stateOfChargeMin_' + abbrvName)
        SOCInter = getattr(pyM, 'stateOfChargeInterPeriods_' + abbrvName)

        # The maximum (virtual) state of charge during a typical period is larger than all occurring (virtual)
        # states of charge in that period (the last time step is considered in the subsequent period for t=0).
        def SOCintraPeriodMax(pyM, loc, compName, p, t):
            return SOC[loc, compName, p, t] <= SOCmax[loc, compName, p]
        setattr(pyM, 'ConstSOCintraPeriodMax_' + abbrvName,
                pyomo.Constraint(varSimpleSet, pyM.timeSet, rule=SOCintraPeriodMax))

        # The minimum (virtual) state of charge during a typical period is smaller than all occurring (virtual)
        # states of charge in that period (the last time step is considered in the subsequent period for t=0).
        def SOCintraPeriodMin(pyM, loc, compName, p, t):
            return SOC[loc, compName, p, t] >= SOCmin[loc, compName, p]
        setattr(pyM, 'ConstSOCintraPeriodMin_' + abbrvName,
                pyomo.Constraint(varSimpleSet, pyM.timeSet, rule=SOCintraPeriodMin))

        # The state of charge at the beginning of one period plus the maximum (virtual) state of charge
        # during that period has to be smaller than the installed capacities multiplied with the relative maximum
        # state of charge.
        def SOCMaxSimple(pyM, loc, compName, pInter):
            if compDict[compName].hasCapacityVariable:
                return (SOCInter[loc, compName, pInter] + SOCmax[loc, compName, esM.periodsOrder[pInter]]
                        <= capVar[loc, compName] * compDict[compName].stateOfChargeMax)
            else:
                pyomo.Constraint.Skip
        setattr(pyM, 'ConstrSOCMaxSimple_' + abbrvName,
                pyomo.Constraint(varSimpleSet, esM.periods, rule=SOCMaxSimple))

        # The state of charge at the beginning of one period plus the minimum (virtual) state of charge
        # during that period has to be larger than the installed capacities multiplied with the relative minimum
        # state of charge.
        def SOCMinSimple(pyM, loc, compName, pInter):
            if compDict[compName].hasCapacityVariable:
                return (SOCInter[loc, compName, pInter] * (1 - compDict[compName].selfDischarge) **
                        ((esM.timeStepsPerPeriod[-1] + 1) * esM.hoursPerTimeStep)
                        + SOCmin[loc, compName, esM.periodsOrder[pInter]]
                        >= capVar[loc, compName] * compDict[compName].stateOfChargeMin)
            else:
                return (SOCInter[loc, compName, pInter] * (1 - compDict[compName].selfDischarge) **
                        ((esM.timeStepsPerPeriod[-1] + 1) * esM.hoursPerTimeStep)
                        + SOCmin[loc, compName, esM.periodsOrder[pInter]]
                        >= compDict[compName].stateOfChargeMin)
        setattr(pyM, 'ConstrSOCMinSimple_' + abbrvName,
                pyomo.Constraint(varSimpleSet, esM.periods, rule=SOCMinSimple))

    def operationModeSOC(self, pyM, esM):
        """
        Declare the constraint that the state of charge [commodityUnit*h] is limited by the installed capacity
        [commodityUnit*h] and the relative maximum state of charge [-].

        :param pyM: pyomo ConcreteModel which stores the mathematical formulation of the model.
        :type pyM: pyomo ConcreteModel

        :param esM: EnergySystemModel instance representing the energy system in which the component should be modeled.
        :type esM: esM - EnergySystemModel class instance
        """
        compDict, abbrvName = self.componentsDict, self.abbrvName
        opVar, capVar = getattr(pyM, 'stateOfCharge_' + abbrvName), getattr(pyM, 'cap_' + abbrvName)
        constrSet = getattr(pyM, 'designDimensionVarSet_' + abbrvName)

        # Operation [commodityUnit*h] limited by the installed capacity [commodityUnit*h] multiplied by the relative
        # maximum state of charge.
        def op(pyM, loc, compName, p, t):
            return (opVar[loc, compName, p, t] <=
                    compDict[compName].stateOfChargeMax * capVar[loc, compName])
        setattr(pyM, 'ConstrSOCMaxPrecise_' + abbrvName, pyomo.Constraint(constrSet, pyM.timeSet, rule=op))

    def operationModeSOCwithTSA(self, pyM, esM):
        """
        Declare the constraint that the state of charge [commodityUnit*h] is limited by the installed capacity
        # [commodityUnit*h] and the relative maximum state of charge [-].

        :param pyM: pyomo ConcreteModel which stores the mathematical formulation of the model.
        :type pyM: pyomo ConcreteModel

        :param esM: EnergySystemModel instance representing the energy system in which the component should be modeled.
        :type esM: esM - EnergySystemModel class instance
        """
        compDict, abbrvName = self.componentsDict, self.abbrvName
        SOCinter = getattr(pyM, 'stateOfChargeInterPeriods_' + abbrvName)
        SOC, capVar = getattr(pyM, 'stateOfCharge_' + abbrvName), getattr(pyM, 'cap_' + abbrvName)
        constrSet = getattr(pyM, 'designDimensionVarSet_' + abbrvName)

        def SOCMaxPrecise(pyM, loc, compName, pInter, t):
            if compDict[compName].doPreciseTsaModeling:
                return (SOCinter[loc, compName, pInter] *
                        ((1 - compDict[compName].selfDischarge) ** (t * esM.hoursPerTimeStep)) +
                        SOC[loc, compName, esM.periodsOrder[pInter], t]
                        <= capVar[loc, compName] * compDict[compName].stateOfChargeMax)
            else:
                return pyomo.Constraint.Skip
        setattr(pyM, 'ConstrSOCMaxPrecise_' + abbrvName,
                pyomo.Constraint(constrSet, esM.periods, esM.timeStepsPerPeriod, rule=SOCMaxPrecise))

    def minSOCwithTSAprecise(self, pyM, esM):
        """
        Declare the constraint that the state of charge [commodityUnit*h] at each time step cannot be smaller
        than the installed capacity [commodityUnit*h] multiplied with the relative minimum state of charge [-].

        :param pyM: pyomo ConcreteModel which stores the mathematical formulation of the model.
        :type pyM: pyomo ConcreteModel

        :param esM: EnergySystemModel instance representing the energy system in which the component should be modeled.
        :type esM: esM - EnergySystemModel class instance
        """
        compDict, abbrvName = self.componentsDict, self.abbrvName
        SOCinter = getattr(pyM, 'stateOfChargeInterPeriods_' + abbrvName)
        SOC, capVar = getattr(pyM, 'stateOfCharge_' + abbrvName), getattr(pyM, 'cap_' + abbrvName)
        preciseSet = getattr(pyM, 'varSetPrecise_' + abbrvName)

        def SOCMinPrecise(pyM, loc, compName, pInter, t):
            if compDict[compName].hasCapacityVariable:
                return (SOCinter[loc, compName, pInter] * ((1 - compDict[compName].selfDischarge) **
                        (t * esM.hoursPerTimeStep)) + SOC[loc, compName, esM.periodsOrder[pInter], t]
                        >= capVar[loc, compName] * compDict[compName].stateOfChargeMin)
            else:
                return (SOCinter[loc, compName, pInter] * ((1 - compDict[compName].selfDischarge) **
                        (t * esM.hoursPerTimeStep)) + SOC[loc, compName, esM.periodsOrder[pInter], t]
                        >= compDict[compName].stateOfChargeMin)
        setattr(pyM, 'ConstrSOCMinPrecise_' + abbrvName,
                pyomo.Constraint(preciseSet, esM.periods, esM.timeStepsPerPeriod, rule=SOCMinPrecise))

    def declareComponentConstraints(self, esM, pyM):
        """
        Declare time independent and dependent constraints.

        :param esM: EnergySystemModel instance representing the energy system in which the component should be modeled.
        :type esM: esM - EnergySystemModel class instance

        :param pyM: pyomo ConcreteModel which stores the mathematical formulation of the model.
        :type pyM: pyomo ConcreteModel
        """

        ################################################################################################################
        #                                    Declare time independent constraints                                      #
        ################################################################################################################

        # Determine the components' capacities from the number of installed units
        self.capToNbReal(pyM)
        # Determine the components' capacities from the number of installed units
        self.capToNbInt(pyM)
        # Enforce the consideration of the binary design variables of a component
        self.bigM(pyM)
        # Enforce the consideration of minimum capacities for components with design decision variables
        self.capacityMinDec(pyM)
        # Sets, if applicable, the installed capacities of a component
        self.capacityFix(pyM)
        # Sets, if applicable, the binary design variables of a component
        self.designBinFix(pyM)

        ################################################################################################################
        #                                      Declare time dependent constraints                                      #
        ################################################################################################################

        # Constraint for connecting the state of charge with the charge and discharge operation
        self.connectSOCs(pyM, esM)

        #                              Constraints for enforcing charging operation modes                              #

        # Charging of storage [commodityUnit*h] is limited by the installed capacity [commodityUnit*h] multiplied by
        # the hours per time step [h] and the charging rate factor [1/h]
        self.operationMode1(pyM, esM, 'ConstrCharge', 'chargeOpConstrSet', 'chargeOp', 'chargeRate')
        # Charging of storage [commodityUnit*h] is equal to the installed capacity [commodityUnit*h] multiplied by
        # the hours per time step [h] and the charging operation time series [1/h]
        self.operationMode2(pyM, esM, 'ConstrCharge', 'chargeOpConstrSet', 'chargeOp', 'chargeOpRateFix')
        # Charging of storage [commodityUnit*h] is limited by the installed capacity [commodityUnit*h] multiplied by
        # the hours per time step [h] and the charging operation time series [1/h]
        self.operationMode3(pyM, esM, 'ConstrCharge', 'chargeOpConstrSet', 'chargeOp', 'chargeOpRateMax')
        # Operation [commodityUnit*h] is equal to the operation time series [commodityUnit*h]
        self.operationMode4(pyM, esM, 'ConstrCharge', 'chargeOpConstrSet', 'chargeOp', 'chargeOpRateFix')
        # Operation [commodityUnit*h] is limited by the operation time series [commodityUnit*h]
        self.operationMode5(pyM, esM, 'ConstrCharge', 'chargeOpConstrSet', 'chargeOp', 'chargeOpRateMax')

        #                             Constraints for enforcing discharging operation modes                            #

        # Discharging of storage [commodityUnit*h] is limited by the installed capacity [commodityUnit*h] multiplied
        # by the hours per time step [h] and the discharging rate factor [1/h]
        self.operationMode1(pyM, esM, 'ConstrDischarge', 'dischargeOpConstrSet', 'dischargeOp', 'dischargeRate')
        # Discharging of storage [commodityUnit*h] is equal to the installed capacity [commodityUnit*h] multiplied
        # by the hours per time step [h] and the discharging operation time series [1/h]
        self.operationMode2(pyM, esM, 'ConstrDischarge', 'dischargeOpConstrSet', 'dischargeOp', 'dischargeOpRateFix')
        # Discharging of storage [commodityUnit*h] is limited by the installed capacity [commodityUnit*h] multiplied
        # by the hours per time step [h] and the discharging operation time series [1/h]
        self.operationMode3(pyM, esM, 'ConstrDischarge', 'dischargeOpConstrSet', 'dischargeOp', 'dischargeOpRateMax')
        # Operation [commodityUnit*h] is equal to the operation time series [commodityUnit*h]
        self.operationMode4(pyM, esM, 'ConstrDischarge', 'dischargeOpConstrSet', 'dischargeOp', 'dischargeOpRateFix')
        # Operation [commodityUnit*h] is limited by the operation time series [commodityUnit*h]
        self.operationMode5(pyM, esM, 'ConstrDischarge', 'dischargeOpConstrSet', 'dischargeOp', 'dischargeOpRateMax')

        # Cyclic constraint enforcing that all storages have the same state of charge at the the beginning of the first
        # and the end of the last time step
        self.cyclicState(pyM, esM)

        # Constraint for limiting the number of full cycle equivalents to stay below cyclic lifetime
        self.cyclicLifetime(pyM, esM)

        if pyM.hasTSA:
            # The state of charge at the end of each period is equivalent to the state of charge of the period before it
            # (minus its self discharge) plus the change in the state of charge which happened during the typical
            # period which was assigned to that period
            self.connectInterPeriodSOC(pyM, esM)
            # The (virtual) state of charge at the beginning of a typical period is zero
            self.intraSOCstart(pyM, esM)
            # If periodic storage is selected, the states of charge between periods have the same value
            self.equalInterSOC(pyM, esM)

        # Ensure that the state of charge is within the operating limits of the installed capacities
        if not pyM.hasTSA:
            #              Constraints for enforcing a state of charge operation mode within given limits              #

            # State of charge [commodityUnit*h] is limited by the installed capacity [commodityUnit*h] and the relative
            # maximum state of charge
            self.operationModeSOC(pyM, esM)

            # The state of charge [commodityUnit*h] has to be larger than the installed capacity [commodityUnit*h]
            # multiplied with the relative minimum state of charge
            self.minSOC(pyM)

        else:
            #                       Simplified version of the state of charge limitation control                       #
            #           (The error compared to the precise version is small in cases of small selfDischarge)           #
            self.limitSOCwithSimpleTsa(pyM, esM)

            #                        Precise version of the state of charge limitation control                         #

            # Constraints for enforcing a state of charge operation within given limits

            # State of charge [commodityUnit*h] is limited by the installed capacity [commodityUnit*h] and the
            # relative maximum state of charge
            self.operationModeSOCwithTSA(pyM, esM)

            # The state of charge at each time step cannot be smaller than the installed capacity multiplied with the
            # relative minimum state of charge
            self.minSOCwithTSAprecise(pyM, esM)

    ####################################################################################################################
    #        Declare component contributions to basic EnergySystemModel constraints and its objective function         #
    ####################################################################################################################

    def getSharedPotentialContribution(self, pyM, key, loc):
        """ Get contributions to shared location potential. """
        return super().getSharedPotentialContribution(pyM, key, loc)

    def hasOpVariablesForLocationCommodity(self, esM, loc, commod):
        """
        Check if operation variables exist in the modeling class at a location which are connected to a commodity.
        
        :param esM: EnergySystemModel instance representing the energy system in which the component should be modeled.
        :type esM: esM - EnergySystemModel class instance

        :param loc: Name of the regarded location (locations are defined in the EnergySystemModel instance)
        :type loc: string

        :param commod: Name of the regarded commodity (commodities are defined in the EnergySystemModel instance)
        :param commod: string
        """
        return any([comp.commodity == commod and comp.locationalEligibility[loc] == 1
                    for comp in self.componentsDict.values()])

    def getCommodityBalanceContribution(self, pyM, commod, loc, p, t):
        """ Get contribution to a commodity balance. """
        compDict, abbrvName = self.componentsDict, self.abbrvName
        chargeOp, dischargeOp = getattr(pyM, 'chargeOp_' + abbrvName), getattr(pyM, 'dischargeOp_' + abbrvName)
        opVarDict = getattr(pyM, 'operationVarDict_' + abbrvName)
        return sum(dischargeOp[loc, compName, p, t] - chargeOp[loc, compName, p, t]
                   for compName in opVarDict[loc] if commod == self.componentsDict[compName].commodity)

    def getObjectiveFunctionContribution(self, esM, pyM):
        """
        Get contribution to the objective function.

        :param esM: EnergySystemModel instance representing the energy system in which the component should be modeled.
        :type esM: esM - EnergySystemModel class instance

        :param pyM: pyomo ConcreteModel which stores the mathematical formulation of the model.
        :type pyM: pyomo ConcreteModel
        """
        compDict, abbrvName = self.componentsDict, self.abbrvName

        capexCap = self.getEconomicsTI(pyM, ['investPerCapacity'], 'cap', 'CCF')
        capexDec = self.getEconomicsTI(pyM, ['investIfBuilt'], 'designBin', 'CCF')
        opexCap = self.getEconomicsTI(pyM, ['opexPerCapacity'], 'cap')
        opexDec = self.getEconomicsTI(pyM, ['opexIfBuilt'], 'designBin')
        opexOp1 = self.getEconomicsTD(pyM, esM, ['opexPerChargeOperation'], 'chargeOp', 'operationVarDict')
        opexOp2 = self.getEconomicsTD(pyM, esM, ['opexPerDischargeOperation'], 'dischargeOp', 'operationVarDict')

        offsetUp = getattr(pyM, 'stateOfChargeOffsetUp_' + abbrvName)
        offsetDown = getattr(pyM, 'stateOfChargeOffsetDown_' + abbrvName)
        offsetUpOp = sum(offsetUp[loc, compName, period]*compDict[compName].socOffsetUp
            for loc, compName, period in offsetUp)        
        offsetDownOp = sum(offsetDown[loc, compName, period]*compDict[compName].socOffsetDown
            for loc, compName, period in offsetDown)

        return capexCap + capexDec + opexCap + opexDec + opexOp1 + opexOp2 + offsetUpOp + offsetDownOp

    ####################################################################################################################
    #                                  Return optimal values of the component class                                    #
    ####################################################################################################################

    def setOptimalValues(self, esM, pyM):
        """
        Set the optimal values of the components.

        :param esM: EnergySystemModel instance representing the energy system in which the component should be modeled.
        :type esM: esM - EnergySystemModel class instance

        :param pyM: pyomo ConcreteModel which stores the mathematical formulation of the model.
        :type pyM: pyomo ConcreteModel
        """
        compDict, abbrvName = self.componentsDict, self.abbrvName
        chargeOp, dischargeOp = getattr(pyM, 'chargeOp_' + abbrvName), getattr(pyM, 'dischargeOp_' + abbrvName)
        SOC = getattr(pyM, 'stateOfCharge_' + abbrvName)

        # Set optimal design dimension variables and get basic optimization summary
        optSummaryBasic = super().setOptimalValues(esM, pyM, esM.locations, 'commodityUnit', '*h')

        # Set optimal operation variables and append optimization summary
        props = ['operationCharge', 'operationDischarge', 'opexCharge', 'opexDischarge']
        units = ['[-]', '[-]', '[' + esM.costUnit + '/a]', '[' + esM.costUnit + '/a]']
        tuples = [(compName, prop, unit) for compName in compDict.keys() for prop, unit in zip(props, units)]
        tuples = list(map(lambda x: (x[0], x[1], '[' + compDict[x[0]].commodityUnit + '*h/a]')
                          if x[1] == 'operationCharge' else x, tuples))
        tuples = list(map(lambda x: (x[0], x[1], '[' + compDict[x[0]].commodityUnit + '*h/a]')
                          if x[1] == 'operationDischarge' else x, tuples))
        mIndex = pd.MultiIndex.from_tuples(tuples, names=['Component', 'Property', 'Unit'])
        optSummary = pd.DataFrame(index=mIndex, columns=sorted(esM.locations)).sort_index()

        # * charge variables and contributions
        optVal = utils.formatOptimizationOutput(chargeOp.get_values(), 'operationVariables', '1dim', esM.periodsOrder)
        self.chargeOperationVariablesOptimum = optVal

        if optVal is not None:
            opSum = optVal.sum(axis=1).unstack(-1)
            ox = opSum.apply(lambda op: op * compDict[op.name].opexPerChargeOperation[op.index], axis=1)
            optSummary.loc[[(ix, 'operationCharge', '[' + compDict[ix].commodityUnit + '*h/a]')
                             for ix in opSum.index], opSum.columns] = opSum.values/esM.numberOfYears
            optSummary.loc[[(ix, 'opexCharge', '[' + esM.costUnit + '/a]') for ix in ox.index],
                            ox.columns] = ox.values/esM.numberOfYears

        # * discharge variables and contributions
        optVal = utils.formatOptimizationOutput(dischargeOp.get_values(), 'operationVariables', '1dim',
                                                esM.periodsOrder)
        self.dischargeOperationVariablesOptimum = optVal

        if optVal is not None:
            opSum = optVal.sum(axis=1).unstack(-1)
            ox = opSum.apply(lambda op: op * compDict[op.name].opexPerDischargeOperation[op.index], axis=1)
            optSummary.loc[[(ix, 'operationDischarge', '[' + compDict[ix].commodityUnit + '*h/a]')
                             for ix in opSum.index], opSum.columns] = opSum.values/esM.numberOfYears
            optSummary.loc[[(ix, 'opexDischarge', '[' + esM.costUnit + '/a]') for ix in ox.index],
                            ox.columns] = ox.values/esM.numberOfYears

        # * set state of charge variables
        if not pyM.hasTSA:
            optVal = utils.formatOptimizationOutput(SOC.get_values(), 'operationVariables', '1dim', esM.periodsOrder)
            # Remove the last column (by applying the cycle constraint, the first and the last columns are equal to each
            # other)
            optVal = optVal.loc[:, :len(optVal.columns) - 2]
            self.stateOfChargeOperationVariablesOptimum = optVal
            utils.setOptimalComponentVariables(optVal, '_stateOfChargeVariablesOptimum', compDict)
        else:
            SOCinter = getattr(pyM, 'stateOfChargeInterPeriods_' + abbrvName)
            stateOfChargeIntra = SOC.get_values()
            stateOfChargeInter = SOCinter.get_values()
            if stateOfChargeIntra is not None:
                # Convert dictionary to DataFrame, transpose, put the period column first and sort the index
                # Results in a one dimensional DataFrame
                stateOfChargeIntra = pd.DataFrame(stateOfChargeIntra, index=[0]).T.swaplevel(i=0, j=-2).sort_index()
                stateOfChargeInter = pd.DataFrame(stateOfChargeInter, index=[0]).T.swaplevel(i=0, j=1).sort_index()
                # Unstack time steps (convert to a two dimensional DataFrame with the time indices being the columns)
                stateOfChargeIntra = stateOfChargeIntra.unstack(level=-1)
                stateOfChargeInter = stateOfChargeInter.unstack(level=-1)
                # Get rid of the unnecessary 0 level
                stateOfChargeIntra.columns = stateOfChargeIntra.columns.droplevel()
                stateOfChargeInter.columns = stateOfChargeInter.columns.droplevel()
                # Concat data
                data = []
                for count, p in enumerate(esM.periodsOrder):
                    data.append((stateOfChargeInter.loc[:, count] +
                                 stateOfChargeIntra.loc[p].loc[:, :esM.timeStepsPerPeriod[-1]].T).T)
                optVal = pd.concat(data, axis=1, ignore_index=True)
            else:
                optVal = None
            self.stateOfChargeOperationVariablesOptimum = optVal
            utils.setOptimalComponentVariables(optVal, '_stateOfChargeVariablesOptimum', compDict)

        # Append optimization summaries
        optSummary = optSummary.append(optSummaryBasic).sort_index()

        # Summarize all contributions to the total annual cost
        optSummary.loc[optSummary.index.get_level_values(1) == 'TAC'] = \
            optSummary.loc[(optSummary.index.get_level_values(1) == 'TAC') |
                           (optSummary.index.get_level_values(1) == 'opexCharge') |
                           (optSummary.index.get_level_values(1) == 'opexDischarge')].groupby(level=0).sum().values

        self.optSummary = optSummary

    def getOptimalValues(self, name='all'):
        """
        Return optimal values of the components.

        :param name: name of the variables of which the optimal values should be returned:\n
        * 'capacityVariables',
        * 'isBuiltVariables',
        * 'chargeOperationVariablesOptimum',
        * 'dischargeOperationVariablesOptimum',
        * 'stateOfChargeOperationVariablesOptimum',
        * 'all' or another input: all variables are returned.\n
        |br| * the default value is 'all'
        :type name: string

        :returns: a dictionary with the optimal values of the components
        :rtype: dict
        """
        if name == 'capacityVariablesOptimum':
            return {'values': self.capacityVariablesOptimum, 'timeDependent': False, 'dimension': self.dimension}
        elif name == 'isBuiltVariablesOptimum':
            return {'values': self.isBuiltVariablesOptimum, 'timeDependent': False, 'dimension': self.dimension}
        elif name == 'chargeOperationVariablesOptimum':
            return {'values': self.chargeOperationVariablesOptimum, 'timeDependent': True, 'dimension': self.dimension}
        elif name == 'dischargeOperationVariablesOptimum':
            return {'values': self.dischargeOperationVariablesOptimum, 'timeDependent': True, 'dimension':
                    self.dimension}
        elif name == 'stateOfChargeOperationVariablesOptimum':
            return {'values': self.stateOfChargeOperationVariablesOptimum, 'timeDependent': True, 'dimension':
                    self.dimension}
        else:
            return {'capacityVariablesOptimum': {'values': self.capacityVariablesOptimum, 'timeDependent': False,
                                                 'dimension': self.dimension},
                    'isBuiltVariablesOptimum': {'values': self.isBuiltVariablesOptimum, 'timeDependent': False,
                                                'dimension': self.dimension},
                    'chargeOperationVariablesOptimum': {'values': self.chargeOperationVariablesOptimum,
                                                        'timeDependent': True, 'dimension': self.dimension},
                    'dischargeOperationVariablesOptimum': {'values': self.dischargeOperationVariablesOptimum,
                                                           'timeDependent': True, 'dimension': self.dimension},
                    'stateOfChargeOperationVariablesOptimum': {'values': self.stateOfChargeOperationVariablesOptimum,
                                                               'timeDependent': True, 'dimension': self.dimension}}<|MERGE_RESOLUTION|>--- conflicted
+++ resolved
@@ -20,12 +20,8 @@
                  locationalEligibility=None, capacityMin=None, capacityMax=None, sharedPotentialID=None,
                  capacityFix=None, isBuiltFix=None,
                  investPerCapacity=0, investIfBuilt=0, opexPerChargeOperation=0,
-<<<<<<< HEAD
-                 opexPerDischargeOperation=0, opexPerCapacity=0, opexIfBuilt=0, interestRate=0.08, economicLifetime=10, technicalLifetime=None):
-=======
                  opexPerDischargeOperation=0, opexPerCapacity=0, opexIfBuilt=0, interestRate=0.08, economicLifetime=10,
-                 socOffsetDown=-1, socOffsetUp=-1):
->>>>>>> f99fa95e
+                 technicalLifetime=None, socOffsetDown=-1, socOffsetUp=-1):
         """
         Constructor for creating an Storage class instance.
         The Storage component specific input arguments are described below. The general component
