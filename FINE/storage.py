--- conflicted
+++ resolved
@@ -281,19 +281,6 @@
         self.chargeOpRateMax = chargeOpRateMax
         self.chargeOpRateFix = chargeOpRateFix
 
-<<<<<<< HEAD
-        # Set location-specific operation parameters (charging rate, discharging rate, state of charge rate)
-        # and time series aggregation weighting factor
-        if chargeOpRateMax is not None and chargeOpRateFix is not None:
-            chargeOpRateMax = None
-            if esM.verbose < 2:
-                warnings.warn(
-                    "If chargeOpRateFix is specified, the chargeOpRateMax parameter is not required.\n"
-                    + "The chargeOpRateMax time series was set to None."
-                )
-
-=======
->>>>>>> ad7dfd99
         self.fullChargeOpRateMax = utils.checkAndSetTimeSeries(
             esM, name, chargeOpRateMax, locationalEligibility
         )
@@ -304,8 +291,6 @@
         )
         self.aggregatedChargeOpRateFix, self.processedChargeOpRateFix = None, None
 
-<<<<<<< HEAD
-=======
         # Set location-specific operation parameters (charging rate, discharging rate, state of charge rate)
         # and time series aggregation weighting factor
         if (
@@ -319,7 +304,6 @@
                     + "The chargeOpRateMax time series was set to None."
                 )
 
->>>>>>> ad7dfd99
         if self.partLoadMin is not None:
             if self.fullChargeOpRateMax is not None:
                 if (
@@ -354,17 +338,6 @@
         self.dischargeOpRateMax = dischargeOpRateMax
         self.dischargeOpRateFix = dischargeOpRateFix
 
-<<<<<<< HEAD
-        if dischargeOpRateMax is not None and dischargeOpRateFix is not None:
-            dischargeOpRateMax = None
-            if esM.verbose < 2:
-                warnings.warn(
-                    "If dischargeOpRateFix is specified, the dischargeOpRateMax parameter is not required.\n"
-                    + "The dischargeOpRateMax time series was set to None."
-                )
-
-=======
->>>>>>> ad7dfd99
         self.fullDischargeOpRateMax = utils.checkAndSetTimeSeries(
             esM, name, dischargeOpRateMax, locationalEligibility
         )
@@ -1436,11 +1409,7 @@
             "ConstrCharge",
             "chargeOpConstrSet",
             "chargeOp",
-<<<<<<< HEAD
-            "processedCchargeOpRateFix",
-=======
             "processedChargeOpRateFix",
->>>>>>> ad7dfd99
         )
         # Operation [commodityUnit*h] is limited by the operation time series [commodityUnit*h]
         self.operationMode5(
