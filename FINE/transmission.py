--- conflicted
+++ resolved
@@ -254,18 +254,6 @@
         self.operationRateMax = operationRateMax
         self.operationRateFix = operationRateFix
 
-<<<<<<< HEAD
-        # Set location-specific operation parameters
-        if operationRateMax is not None and operationRateFix is not None:
-            operationRateMax = None
-            if esM.verbose < 2:
-                warnings.warn(
-                    "If operationRateFix is specified, the operationRateMax parameter is not required.\n"
-                    + "The operationRateMax time series was set to None."
-                )
-
-=======
->>>>>>> ad7dfd99
         self.fullOperationRateMax = utils.checkAndSetTimeSeries(
             esM, name, operationRateMax, self.locationalEligibility, self.dimension
         )
