--- conflicted
+++ resolved
@@ -718,25 +718,14 @@
                 - compDict[compName].losses[loc_ + "_" + loc]
                 * compDict[compName].distances[loc_ + "_" + loc]
             )
-<<<<<<< HEAD
             for loc_ in opVarDictIn[ip][loc].keys()
             for compName in opVarDictIn[ip][loc][loc_]
-            if commod in compDict[compName].commodity
+            if commod == compDict[compName].commodity
         ) - sum(
             opVar[loc + "_" + loc_, compName, ip, p, t]
             for loc_ in opVarDictOut[ip][loc].keys()
             for compName in opVarDictOut[ip][loc][loc_]
-            if commod in compDict[compName].commodity
-=======
-            for loc_ in opVarDictIn[loc].keys()
-            for compName in opVarDictIn[loc][loc_]
             if commod == compDict[compName].commodity
-        ) - sum(
-            opVar[loc + "_" + loc_, compName, p, t]
-            for loc_ in opVarDictOut[loc].keys()
-            for compName in opVarDictOut[loc][loc_]
-            if commod == compDict[compName].commodity
->>>>>>> f0ce2817
         )
 
     def getBalanceLimitContribution(self, esM, pyM, ID, ip, loc, timeSeriesAggregation):
