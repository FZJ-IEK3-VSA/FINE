import time
from pathlib import Path
from typing import Dict
from contextlib import contextmanager

import pandas as pd
import xarray as xr
from netCDF4 import Dataset

import FINE.utils as utils
from FINE.IOManagement import dictIO, utilsIO
from FINE.IOManagement.utilsIO import processXarrayAttributes

def close_dss(dss):
    if isinstance(dss, dict):
        for value in dss.values():
            if isinstance(value, dict):
                close_dss(value)
            elif isinstance(value, xr.Dataset):
                value.close()
            else:
                pass
    elif isinstance(dss, xr.Dataset):
        dss.close()

@contextmanager
def esm_input_to_datasets(esM):  
    """Takes esM instance and converts it into an xarray dataset. Optionally, the 
    dataset can be saved as a netcdf file.
    
    :param esM: EnergySystemModel instance in which the optimized model is held
    :type esM: EnergySystemModel instance

    :param save: indicates if the created xarray dataset should be saved
        |br| * the default value is False
    :type save: boolean

    :param file_name: output file name (can include full path)
        |br| * the default value is 'esM_instance.nc4'
    :type file_name: string
 
    :return: xr_ds - esM instance data in xarray dataset format 
    """
    
    #STEP 1. Get the esm and component dicts 
    esm_dict, component_dict = dictIO.exportToDict(esM)

    #STEP 2. Get the iteration dicts 
    df_iteration_dict, series_iteration_dict, constants_iteration_dict = \
        utilsIO.generateIterationDicts(component_dict)
    
    #STEP 3. Initiate xarray dataset 
    xr_dss= dict.fromkeys(component_dict.keys())
    for classname in component_dict:
            xr_dss[classname] = {
                component: xr.Dataset()
                for component in component_dict[classname]
            }
    xr_ds = xr.Dataset()
    
    #STEP 4. Add all df variables to xr_ds
    xr_ds, xr_dss = utilsIO.addDFVariablesToXarray(xr_ds, xr_dss, component_dict, df_iteration_dict) 

    #STEP 5. Add all series variables to xr_ds
    locations = sorted(esm_dict['locations'])
    xr_ds, xr_dss = utilsIO.addSeriesVariablesToXarray(xr_ds, xr_dss, component_dict, series_iteration_dict, locations)

    #STEP 6. Add all constant value variables to xr_ds
    xr_ds, xr_dss = utilsIO.addConstantsToXarray(xr_ds, xr_dss, component_dict, constants_iteration_dict) 

    #STEP 7. Add the data present in esm_dict as xarray attributes 
    # (These attributes contain esM init info). 
    attributes_xr = xr.Dataset()
    attributes_xr.attrs = esm_dict

    # xr_ds.attrs = esm_dict

    #STEP 8. Save to netCDF file 
    # if save:
    #     if groups:
    #         # Create netCDF file, remove existant
    #         grouped_file_path = f"{file_name}"
    #         if Path(grouped_file_path).is_file():
    #             Path(grouped_file_path).unlink()
    #         rootgrp = Dataset(grouped_file_path, "w", format="NETCDF4")
    #         rootgrp.close()

    #         for model, comps  in xr_dss.items():
    #             for component in comps.keys():
    #                 xr_dss[model][component].to_netcdf(
    #                     path=f"{file_name}",
    #                     # Datasets per component will be reflectes as groups in the NetCDF file.
    #                     group=f"Input/{model}/{component}",
    #                     # Use mode='a' to append datasets to existing file. Variables will be overwritten.
    #                     mode="a",
    #                     # Use zlib variable compression to reduce filesize with little performance loss
    #                     # for our use-case. Complevel 9 for best compression.
    #                     encoding={
    #                         var: {"zlib": True, "complevel": 9}
    #                         for var in list(xr_dss[model][component].data_vars)
    #                     },
    #                 )
    #     else:
    #         dataset_input_to_netcdf(xr_ds, file_name)

    xr_dss = {"Input": xr_dss, "Parameters": attributes_xr}
        
    yield xr_dss

    close_dss(xr_dss)

@contextmanager
def esm_output_to_datasets(esM, optSumOutputLevel=0, optValOutputLevel=1):
    # Create the netCDF file and the xr.Dataset dict for all components
    xr_dss = dict.fromkeys(esM.componentModelingDict.keys())
    for model_dict in esM.componentModelingDict.keys():
        xr_dss[model_dict] = {
            key: xr.Dataset()
            for key in esM.componentModelingDict[model_dict].componentsDict.keys()
        }

    # Write output from esM.getOptimizationSummary to datasets
    for name in esM.componentModelingDict.keys():
        utils.output("\tProcessing " + name + " ...", esM.verbose, 0)
        oL = optSumOutputLevel
        oL_ = oL[name] if type(oL) == dict else oL
        optSum = esM.getOptimizationSummary(name, outputLevel=oL_)
        if esM.componentModelingDict[name].dimension == "1dim":
            for component in optSum.index.get_level_values(0).unique():
                
                variables = optSum.loc[component].index.get_level_values(0)
                units = optSum.loc[component].index.get_level_values(1)
                variables_unit = dict(zip(variables,units))
                
                for variable in (
                    optSum.loc[component].index.get_level_values(0).unique()
                ):
                    df = optSum.loc[(component, variable)]
                    df = df.iloc[-1]
                    df.name = variable
                    df.index.rename("space", inplace=True)
                    df = pd.to_numeric(df)
                    xr_da = df.to_xarray()

                    # add variable [e.g. 'TAC'] and units to attributes of xarray
                    unit = variables_unit[variable]
                    xr_da.attrs[variable] = unit

                    xr_dss[name][component] = xr.merge([xr_dss[name][component], xr_da],combine_attrs='drop_conflicts')
        elif esM.componentModelingDict[name].dimension == "2dim":
            for component in optSum.index.get_level_values(0).unique():

                variables = optSum.loc[component].index.get_level_values(0)
                units = optSum.loc[component].index.get_level_values(1)
                variables_unit = dict(zip(variables,units))

                for variable in (
                    optSum.loc[component].index.get_level_values(0).unique()
                ):
                    df = optSum.loc[(component, variable)]
                    if len(df.index.get_level_values(0).unique()) > 1:
                        idx = df.index.get_level_values(0).unique()[-1]
                        df = df.xs(idx, level=0)
                    else:
                        df.index = df.index.droplevel(0)
                    # df = df.iloc[-1]
                    df = df.stack()
                    # df.name = (name, component, variable)
                    df.name = variable
                    df.index.rename(["space", "space_2"], inplace=True)
                    df = pd.to_numeric(df)
                    xr_da = df.to_xarray()

                    # add variable [e.g. 'TAC'] and units to attributes of xarray
                    unit = variables_unit[variable]
                    xr_da.attrs[variable] = unit

                    xr_dss[name][component] = xr.merge([xr_dss[name][component], xr_da],combine_attrs='drop_conflicts')

        # Write output from esM.esM.componentModelingDict[name].getOptimalValues() to datasets
        data = esM.componentModelingDict[name].getOptimalValues()
        oL = optValOutputLevel
        oL_ = oL[name] if type(oL) == dict else oL
        dataTD1dim, indexTD1dim, dataTD2dim, indexTD2dim = [], [], [], []
        dataTI, indexTI = [], []
        for key, d in data.items():
            if d["values"] is None:
                continue
            if d["timeDependent"]:
                if d["dimension"] == "1dim":
                    dataTD1dim.append(d["values"]), indexTD1dim.append(key)
                elif d["dimension"] == "2dim":
                    dataTD2dim.append(d["values"]), indexTD2dim.append(key)
            else:
                dataTI.append(d["values"]), indexTI.append(key)
        # One dimensional time dependent data
        if dataTD1dim:
            names = ["Variable", "Component", "Location"]
            dfTD1dim = pd.concat(dataTD1dim, keys=indexTD1dim, names=names)
            dfTD1dim = dfTD1dim.loc[
                ((dfTD1dim != 0) & (~dfTD1dim.isnull())).any(axis=1)
            ]
            for variable in dfTD1dim.index.get_level_values(0).unique():
                for component in dfTD1dim.index.get_level_values(1).unique():
                    df = dfTD1dim.loc[(variable, component)].T.stack()
                    # df.name = (name, component, variable)
                    df.name = variable
                    df.index.rename(["time", "space"], inplace=True)
                    xr_da = df.to_xarray()
                    xr_dss[name][component] = xr.merge([xr_dss[name][component], xr_da])
        # Two dimensional time dependent data
        if dataTD2dim:
            names = ["Variable", "Component", "LocationIn", "LocationOut"]
            dfTD2dim = pd.concat(dataTD2dim, keys=indexTD2dim, names=names)
            dfTD2dim = dfTD2dim.loc[
                ((dfTD2dim != 0) & (~dfTD2dim.isnull())).any(axis=1)
            ]
            for variable in dfTD2dim.index.get_level_values(0).unique():
                for component in dfTD2dim.index.get_level_values(1).unique():
                    df = dfTD2dim.loc[(variable, component)].stack()
                    # df.name = (name, component, variable)
                    df.name = variable
                    df.index.rename(["space", "space_2", "time"], inplace=True)
                    df.index = df.index.reorder_levels([2, 0, 1])
                    xr_da = df.to_xarray()
                    xr_dss[name][component] = xr.merge([xr_dss[name][component], xr_da])
        # Time independent data
        if dataTI:
            # One dimensional
            if esM.componentModelingDict[name].dimension == "1dim":
                names = ["Variable type", "Component"]
                dfTI = pd.concat(dataTI, keys=indexTI, names=names)
                dfTI = dfTI.loc[((dfTI != 0) & (~dfTI.isnull())).any(axis=1)]
                for variable in dfTI.index.get_level_values(0).unique():
                    for component in dfTI.index.get_level_values(1).unique():
                        df = dfTI.loc[(variable, component)].T
                        # df.name = (name, component, variable)
                        df.name = variable
                        df.index.rename("space", inplace=True)
                        xr_da = df.to_xarray()
                        xr_dss[name][component] = xr.merge(
                            [xr_dss[name][component], xr_da]
                        )
            # Two dimensional
            elif esM.componentModelingDict[name].dimension == "2dim":
                names = ["Variable type", "Component", "Location"]
                dfTI = pd.concat(dataTI, keys=indexTI, names=names)
                dfTI = dfTI.loc[((dfTI != 0) & (~dfTI.isnull())).any(axis=1)]
                for variable in dfTI.index.get_level_values(0).unique():
                    #for component in dfTI.index.get_level_values(1).unique():
                    for component in dfTI.loc[variable].index.get_level_values(0).unique():
                        df = dfTI.loc[(variable, component)].T.stack()
                        # df.name = (name, component, variable)
                        df.name = variable
                        df.index.rename(["space", "space_2"], inplace=True)
                        xr_da = df.to_xarray()
                        xr_dss[name][component] = xr.merge(
                            [xr_dss[name][component], xr_da]
                        )

    for name in esM.componentModelingDict.keys():
        for component in esM.componentModelingDict[name].componentsDict.keys():
            if list(xr_dss[name][component].data_vars) == []:
                # Delete components that have not been built.
                del xr_dss[name][component]
            else:
        # Cast space coordinats to str. If this is not done then dtype will be object.
                xr_dss[name][component].coords["space"] = (
                    xr_dss[name][component].coords["space"].astype(str)
                )
                if esM.componentModelingDict[name].dimension == "2dim":
                    xr_dss[name][component].coords["space_2"] = (
                        xr_dss[name][component].coords["space_2"].astype(str)
                    )

    xr_dss = {"Results": xr_dss}

    yield xr_dss

    close_dss(xr_dss)

def datasets_to_netcdf(xr_dss, file_path="my_esm.nc", remove_existing=False, mode="a", group_prefix=None):

    # Create netCDF file, remove existant
    if remove_existing:
        if Path(file_path).is_file():
            Path(file_path).unlink()

    if not Path(file_path).is_file():
            with Dataset(file_path, "w", format="NETCDF4") as rootgrp:
                pass

    # rootgrp = Dataset(file_path, "w", format="NETCDF4")
    # rootgrp.close()

    for group in xr_dss.keys(): 
        if group == "Parameters":

            xarray_dataset = xr_dss[group]
            _xarray_dataset = xarray_dataset.copy() #Copying to avoid errors due to change of size during iteration

            for attr_name, attr_value in _xarray_dataset.attrs.items():
                
                #if the attribute is set, convert into sorted list 
                if isinstance(attr_value, set):
                    xarray_dataset.attrs[attr_name] = sorted(xarray_dataset.attrs[attr_name])

                #if the attribute is dict, convert into a "flattened" list 
                elif isinstance(attr_value, dict):
                    xarray_dataset.attrs[attr_name] = \
                        list(f"{k} : {v}" for (k,v) in xarray_dataset.attrs[attr_name].items())

                #if the attribute is pandas series, add a new attribute corresponding 
                # to each row.  
                elif isinstance(attr_value, pd.Series):
                    for idx, value in attr_value.items():
                        xarray_dataset.attrs.update({f"{attr_name}.{idx}" : value})

                    # Delete the original attribute  
                    del xarray_dataset.attrs[attr_name] 

                #if the attribute is pandas df, add a new attribute corresponding 
                # to each row by converting the column into a numpy array.   
                elif isinstance(attr_value, pd.DataFrame):
                    _df = attr_value
                    _df = _df.reindex(sorted(_df.columns), axis=1)
                    for idx, row in _df.iterrows():
                        xarray_dataset.attrs.update({f"{attr_name}.{idx}" : row.to_numpy()})

                    # Delete the original attribute  
                    del xarray_dataset.attrs[attr_name]

                #if the attribute is bool, add a corresponding string  
                elif isinstance(attr_value, bool):
                    xarray_dataset.attrs[attr_name] = "True" if attr_value == True else "False"
                
                #if the attribute is None, add a corresponding string  
                elif attr_value == None:
                    xarray_dataset.attrs[attr_name] = "None"

            if group_prefix:
                xarray_dataset.to_netcdf(
                    path=f"{file_path}",
                    # Datasets per component will be reflectes as groups in the NetCDF file.
                    group=f"{group_prefix}/{group}",
                    # Use mode='a' to append datasets to existing file. Variables will be overwritten.
                    mode=mode,
                    # Use zlib variable compression to reduce filesize with little performance loss
                    # for our use-case. Complevel 9 for best compression.
                    # encoding={
                    #     var: {"zlib": True, "complevel": 9}
                    #     for var in list(xr_dss[group].data_vars)
                    # },
                )
            else:
                xarray_dataset.to_netcdf(
                    path=f"{file_path}",
                    # Datasets per component will be reflectes as groups in the NetCDF file.
                    group=f"{group}",
                    # Use mode='a' to append datasets to existing file. Variables will be overwritten.
                    mode=mode,
                    # Use zlib variable compression to reduce filesize with little performance loss
                    # for our use-case. Complevel 9 for best compression.
                    # encoding={
                    #     var: {"zlib": True, "complevel": 9}
                    #     for var in list(xr_dss[group].data_vars)
                    # },
                )
            continue

<<<<<<< HEAD
        if group == "Input":
            for model, comps  in xr_dss[group].items():
                for component in comps.keys():
                    if component is not None:
                        if group_prefix:
                            xr_dss[group][model][component].to_netcdf(
                                path=f"{file_path}",
                                # Datasets per component will be reflectes as groups in the NetCDF file.
                                group=f"{group_prefix}/{group}/{model}/{component}",
                                # Use mode='a' to append datasets to existing file. Variables will be overwritten.
                                mode=mode,
                                # Use zlib variable compression to reduce filesize with little performance loss
                                # for our use-case. Complevel 9 for best compression.
                                encoding={
                                    var: {"zlib": True, "complevel": 9}
                                    for var in list(xr_dss[group][model][component].data_vars)
                                },
                            )
                        else:
                            xr_dss[group][model][component].to_netcdf(
                                path=f"{file_path}",
                                # Datasets per component will be reflectes as groups in the NetCDF file.
                                group=f"{group}/{model}/{component}",
                                # Use mode='a' to append datasets to existing file. Variables will be overwritten.
                                mode=mode,
                                # Use zlib variable compression to reduce filesize with little performance loss
                                # for our use-case. Complevel 9 for best compression.
                                encoding={
                                    var: {"zlib": True, "complevel": 9}
                                    for var in list(xr_dss[group][model][component].data_vars)
                                },
                            )


        if group == "Results":
            for model, comps  in xr_dss[group].items():
                for result_type in comps.keys(): # optimization Summary or optimal Values
                    for component in comps[result_type].keys():
                        if group_prefix:
                            xr_dss[group][model][result_type][component].to_netcdf(
                                path=f"{file_path}",
                                # Datasets per component will be reflectes as groups in the NetCDF file.
                                group=f"{group_prefix}/{group}/{model}/{result_type}/{component}",
                                # Use mode='a' to append datasets to existing file. Variables will be overwritten.
                                mode=mode,
                                # Use zlib variable compression to reduce filesize with little performance loss
                                # for our use-case. Complevel 9 for best compression.
                                encoding={
                                    var: {"zlib": True, "complevel": 9}
                                    for var in list(xr_dss[group][model][result_type][component].data_vars)
                                },
                            )
                        else:
                            xr_dss[group][model][component].to_netcdf(
                            path=f"{file_path}",
                            # Datasets per component will be reflectes as groups in the NetCDF file.
                            group=f"{group}/{model}/{component}",
                            # Use mode='a' to append datasets to existing file. Variables will be overwritten.
                            mode=mode,
                            # Use zlib variable compression to reduce filesize with little performance loss
                            # for our use-case. Complevel 9 for best compression.
                            encoding={
                                var: {"zlib": True, "complevel": 9}
                                for var in list(xr_dss[group][model][component].data_vars)
                            },
                        )
=======
        for model, comps  in xr_dss[group].items():
            for component in comps.keys():
                xr_dss[group][model][component].to_netcdf(
                    path=f"{file_path}",
                    # Datasets per component will be reflectes as groups in the NetCDF file.
                    group=f"{group}/{model}/{component}",
                    # Use mode='a' to append datasets to existing file. Variables will be overwritten.
                    mode=mode,
                    # Use zlib variable compression to reduce filesize with little performance loss
                    # for our use-case. Complevel 9 for best compression.
                    encoding={
                        var: {"zlib": True, "complevel": 9}
                        for var in list(xr_dss[group][model][component].data_vars)
                    },
                )
>>>>>>> 72d817a6

    close_dss(xr_dss)

def datasets_to_esm(xr_dss):

    # Read parameters
    xarray_dataset = utilsIO.processXarrayAttributes(xr_dss["Parameters"])
    esm_dict = xarray_dataset.attrs

    # Read input
    # Iterate through each component-variable pair, depending on the variable's prefix 
    # restructure the data and add it to component_dict 
    component_dict = utilsIO.PowerDict()

    for group in xr_dss.keys(): 
        if (group != "Parameters") and (group == "Input"):
            for model, comps  in xr_dss[group].items():
                for component_name,  comp_xr in xr_dss[group][model].items():
                    for variable, comp_var_xr in comp_xr.data_vars.items():
                        if not pd.isnull(comp_var_xr.values).all(): # Skip if all are NAs 

                            component = f"{model}, {component_name}" 
                            
                            #STEP 4 (i). Set regional time series (region, time)
                            if variable[:3]== 'ts_':
                                component_dict = \
                                    utilsIO.addTimeSeriesVariableToDict(component_dict, comp_var_xr, component, variable, drop_component=False)
                        
                            #STEP 4 (ii). Set 2d data (region, region)
                            elif variable[:3]== '2d_':
                                component_dict = \
                                    utilsIO.add2dVariableToDict(component_dict, comp_var_xr, component, variable, drop_component=False)
                                
                            #STEP 4 (iii). Set 1d data (region)
                            elif variable[:3]== '1d_':
                                component_dict = \
                                    utilsIO.add1dVariableToDict(component_dict, comp_var_xr, component, variable, drop_component=False)

                            #STEP 4 (iv). Set 0d data 
                            elif variable[:3]== '0d_':
                                component_dict = \
                                    utilsIO.add0dVariableToDict(component_dict, comp_var_xr, component, variable)


    # Create esm from esm_dict and component_dict
    esM = dictIO.importFromDict(esm_dict, component_dict)

    # Read output
<<<<<<< HEAD
    if "Results" in xr_dss.keys():
        for model, comps  in xr_dss['Results'].items():
            
            # read optSummary
            optSummary = comps['optSummary']
            df = pd.DataFrame([])
            for item in optSummary:
                _df = optSummary[item].to_dataframe().T
                iterables = [[item,key,value] for key,value in optSummary[item].attrs.items()]
                _df.index = pd.MultiIndex.from_tuples(iterables)
                _df.index.names = ['Component','Property','Unit']
                df = df.append(_df)
            setattr(esM.componentModelingDict[model], 'optSummary',df)

            # read optimal Values (3 types exist)
            operationVariablesOptimum_df = pd.DataFrame([])
            capacityVariablesOptimum_df = pd.DataFrame([])
            isBuiltVariablesOptimum_df = pd.DataFrame([])

            for component in xr_dss['Results']['SourceSinkModel']['optValues']:
                xr_opt = xr_dss['Results']['SourceSinkModel']['optValues'][component]
                spaces = xr_opt.coords.get('space').values
                index = [[component, space] for space in spaces]
                
                try:
                    _operationVariablesOptimum_df = xr_opt['operationVariablesOptimum'].to_dataframe().unstack(level=0)
                    _operationVariablesOptimum_df.index = pd.MultiIndex.from_tuples(index)
                except:
                    _operationVariablesOptimum_df = None
                    raise NotImplementedError('tst')
                try:
                    _capacityVariablesOptimum_df = xr_opt['capacityVariablesOptimum'].to_dataframe().T
                    _capacityVariablesOptimum_df = _capacityVariablesOptimum_df.set_axis([component])
                except:
                    _capacityVariablesOptimum_df = None
                try:
                    _isBuiltVariablesOptimum_df = xr_opt['isBuiltVariablesOptimum'].to_frame()
                    _isBuiltVariablesOptimum_df = _isBuiltVariablesOptimum_df.set_axis([component])
                except:
                    _isBuiltVariablesOptimum_df = None
=======
    if 'Results' in xr_dss:
        for model, comps in xr_dss['Results'].items():

            # read opt Summary
            optSum_df = pd.DataFrame([])
            for component in xr_dss['Results'][model]:
                optSum_df_comp = pd.DataFrame([])
                for variable in xr_dss['Results'][model][component]:
                    if 'Optimum' in variable:
                        continue
                    if 'space_2' in list(xr_dss['Results'][model][component].coords):
                        _optSum_df = xr_dss['Results']['TransmissionModel'][component][variable].to_dataframe().unstack()
                        iterables = [[component,variable,unit] for variable,unit in xr_dss['Results'][model][component][variable].attrs.items()]                    
                        iterables2 = [[iterables[0] + [location]][0] for location in xr_dss['Results'][model][component][variable]['space'].values]
                        idx = pd.MultiIndex.from_tuples(tuple(iterables2))
                        _optSum_df.index  = idx
                        _optSum_df.index.names = ['Component','Property','Unit','LocationIn']
                        _optSum_df = _optSum_df.droplevel(0,axis=1)
                        optSum_df_comp = optSum_df_comp.append(_optSum_df)
                    else:
                        _optSum_df = xr_dss['Results'][model][component][variable].to_dataframe().T
                        iterables = [[component,variable,unit] for variable,unit in xr_dss['Results'][model][component][variable].attrs.items()]                    
                        _optSum_df.index = pd.MultiIndex.from_tuples(iterables)
                        _optSum_df.index.names = ['Component','Property','Unit']
                        optSum_df_comp = optSum_df_comp.append(_optSum_df)

                optSum_df = optSum_df.append(optSum_df_comp)  

            setattr(esM.componentModelingDict[model], 'optSummary',optSum_df)

            # read optimal Values (3 types exist)
            operationVariablesOptimum_df = pd.DataFrame([])
            capacityVariablesOptimum_df = pd.DataFrame([])
            isBuiltVariablesOptimum_df = pd.DataFrame([])
            chargeOperationVariablesOptimum_df = pd.DataFrame([])
            dischargeOperationVariablesOptimum_df = pd.DataFrame([])
            stateOfChargeOperationVariablesOptimum_df = pd.DataFrame([])
            
            for component in xr_dss['Results'][model]:

                _operationVariablesOptimum_df =  pd.DataFrame([])
                _capacityVariablesOptimum_df =  pd.DataFrame([])
                _isBuiltVariablesOptimum_df =  pd.DataFrame([])
                _chargeOperationVariablesOptimum_df =  pd.DataFrame([])
                _dischargeOperationVariablesOptimum_df =  pd.DataFrame([])
                _stateOfChargeOperationVariablesOptimum_df =  pd.DataFrame([])

                for variable in xr_dss['Results'][model][component]:
                    if 'Optimum' not in variable:
                        continue
                    opt_variable = variable
                    xr_opt = None
                    if opt_variable in xr_dss['Results'][model][component]:
                        xr_opt = xr_dss['Results'][model][component][opt_variable]
                    else:
                        continue
                    
                    if opt_variable == 'operationVariablesOptimum':
                        if 'space_2' in list(xr_opt.coords):
                            df = xr_opt.to_dataframe().unstack(level=0).droplevel(0,axis=1)
                            _operationVariablesOptimum_df = pd.DataFrame([])
                            for item in df.index.get_level_values(0).unique():
                                _df= df.loc[item]
                                _df = _df.drop(item)
                                idx = pd.MultiIndex.from_product([[component],[item],list(_df.index)])
                                _df = _df.set_index(idx)
                                _operationVariablesOptimum_df = _operationVariablesOptimum_df.append(_df)

                        else:    
                            _operationVariablesOptimum_df = xr_opt.to_dataframe().unstack(level=0).droplevel(0,axis=1)
                            _operationVariablesOptimum_df = _operationVariablesOptimum_df.dropna(axis=0)
                            idx = pd.MultiIndex.from_product([[component],_operationVariablesOptimum_df.index])
                            _operationVariablesOptimum_df = _operationVariablesOptimum_df.set_index(idx)

                    if opt_variable == 'capacityVariablesOptimum':
                        if 'space_2' in list(xr_opt.coords):
                            df = xr_opt.to_dataframe().unstack(level=0).droplevel(0,axis=1)
                            idx = pd.MultiIndex.from_product([[component],list(df.index)])
                            _df = df.set_index(idx)
                            _capacityVariablesOptimum_df = _df
                        else:
                            _capacityVariablesOptimum_df = xr_opt.to_dataframe().T
                            _capacityVariablesOptimum_df = _capacityVariablesOptimum_df.set_axis([component])

                    if opt_variable == 'isBuiltVariablesOptimum':
                        _isBuiltVariablesOptimum_df = xr_opt.to_dataframe().unstack(level=0).droplevel(0,axis=1)
                        idx = pd.MultiIndex.from_product([[component],_isBuiltVariablesOptimum_df.index])
                        _isBuiltVariablesOptimum_df = _isBuiltVariablesOptimum_df.set_index(idx)

                    if opt_variable == 'chargeOperationVariablesOptimum':
                        _chargeOperationVariablesOptimum_df = xr_opt.to_dataframe().unstack(level=0).droplevel(0,axis=1)
                        idx = pd.MultiIndex.from_product([[component],_chargeOperationVariablesOptimum_df.index])
                        _chargeOperationVariablesOptimum_df = _chargeOperationVariablesOptimum_df.set_index(idx)

                    if opt_variable == 'dischargeOperationVariablesOptimum':
                        _dischargeOperationVariablesOptimum_df = xr_opt.to_dataframe().unstack(level=0).droplevel(0,axis=1)
                        idx = pd.MultiIndex.from_product([[component],_dischargeOperationVariablesOptimum_df.index])
                        _dischargeOperationVariablesOptimum_df = _dischargeOperationVariablesOptimum_df.set_index(idx)
                    
                    if opt_variable == 'stateOfChargeOperationVariablesOptimum':
                        _stateOfChargeOperationVariablesOptimum_df = xr_opt.to_dataframe().unstack(level=0).droplevel(0,axis=1)
                        idx = pd.MultiIndex.from_product([[component],_stateOfChargeOperationVariablesOptimum_df.index])
                        _stateOfChargeOperationVariablesOptimum_df = _stateOfChargeOperationVariablesOptimum_df.set_index(idx)                    
>>>>>>> 72d817a6

                operationVariablesOptimum_df = operationVariablesOptimum_df.append(_operationVariablesOptimum_df)
                capacityVariablesOptimum_df = capacityVariablesOptimum_df.append(_capacityVariablesOptimum_df)
                isBuiltVariablesOptimum_df = isBuiltVariablesOptimum_df.append(_isBuiltVariablesOptimum_df)
<<<<<<< HEAD
=======
                chargeOperationVariablesOptimum_df = chargeOperationVariablesOptimum_df.append(_chargeOperationVariablesOptimum_df)
                dischargeOperationVariablesOptimum_df = dischargeOperationVariablesOptimum_df.append(_dischargeOperationVariablesOptimum_df)
                stateOfChargeOperationVariablesOptimum_df = stateOfChargeOperationVariablesOptimum_df.append(_stateOfChargeOperationVariablesOptimum_df)

            # check if empty, if yes convert to None
            if operationVariablesOptimum_df.empty: operationVariablesOptimum_df = None
            if capacityVariablesOptimum_df.empty: capacityVariablesOptimum_df = None
            if isBuiltVariablesOptimum_df.empty: isBuiltVariablesOptimum_df = None
            if chargeOperationVariablesOptimum_df.empty: chargeOperationVariablesOptimum_df = None
            if dischargeOperationVariablesOptimum_df.empty: dischargeOperationVariablesOptimum_df = None
            if stateOfChargeOperationVariablesOptimum_df.empty: stateOfChargeOperationVariablesOptimum_df = None
>>>>>>> 72d817a6
                
            setattr(esM.componentModelingDict[model], 'operationVariablesOptimum', operationVariablesOptimum_df)
            setattr(esM.componentModelingDict[model], 'capacityVariablesOptimum', capacityVariablesOptimum_df)
            setattr(esM.componentModelingDict[model], 'isBuiltVariablesOptimum', isBuiltVariablesOptimum_df)
<<<<<<< HEAD
=======
            setattr(esM.componentModelingDict[model], 'chargeOperationVariablesOptimum', chargeOperationVariablesOptimum_df)
            setattr(esM.componentModelingDict[model], 'dischargeOperationVariablesOptimum', dischargeOperationVariablesOptimum_df)
            setattr(esM.componentModelingDict[model], 'stateOfChargeOperationVariablesOptimum', stateOfChargeOperationVariablesOptimum_df)

>>>>>>> 72d817a6

    return esM


def esm_to_netcdf(
    esM,
    file_path="my_esm.nc",
    overwrite_existing=False,
    optSumOutputLevel=0,
    optValOutputLevel=1,
    group_prefix=None
) -> Dict[str, Dict[str, xr.Dataset]]:
    """
    Write esm to netCDF file.

    :param esM: EnergySystemModel instance in which the optimized model is hold
    :type esM: EnergySystemModel instance

    :param outputFileName: Name of the netCDF output file 
        |br| * the default value is 'scenarioOutput'
    :type outputFileName: string

    :param overwrite_existing: Overwrite existing netCDF file 
        |br| * the default value is 'scenarioOutput'
    :type outputFileName: string

    :param optSumOutputLevel: Output level of the optimization summary (see EnergySystemModel). Either an integer
        (0,1,2) which holds for all model classes or a dictionary with model class names as keys and an integer
        (0,1,2) for each key (e.g. {'StorageModel':1,'SourceSinkModel':1,...}
        |br| * the default value is 2
    :type optSumOutputLevel: int (0,1,2) or dict

    :param optValOutputLevel: Output level of the optimal values. Either an integer (0,1) which holds for all
        model classes or a dictionary with model class names as keys and an integer (0,1) for each key
        (e.g. {'StorageModel':1,'SourceSinkModel':1,...}
        - 0: all values are kept.
        - 1: Lines containing only zeroes are dropped.
        |br| * the default value is 1
    :type optValOutputLevel: int (0,1) or dict

    :return: Nested dictionary containing an xr.Dataset with all result values for each component.
    :rtype: Dict[str, Dict[str, xr.Dataset]]
    """

<<<<<<< HEAD
    if overwrite_existing:
        if Path(file_path).is_file():
            Path(file_path).unlink()

    # utils.output("\nWriting output to netCDF... ", esM.verbose, 0)
    # _t = time.time()

    with esm_input_to_datasets(esM) as xr_dss_input: 
        datasets_to_netcdf(xr_dss_input, file_path, group_prefix=group_prefix)

    if not esM.getOptimizationSummary("SourceSinkModel") is None:
        with esm_output_to_datasets(esM, optSumOutputLevel, optValOutputLevel) as xr_dss_output:
            datasets_to_netcdf(xr_dss_output, file_path, group_prefix=group_prefix)

    # utils.output("Done. (%.4f" % (time.time() - _t) + " sec)", esM.verbose, 0)
=======
    file_path = outputFileName

    utils.output("\nWriting output to netCDF... ", esM.verbose, 0)
    _t = time.time()

    if esM.objectiveValue == None: # model was only built but not optimized
        xr_dss_input = esm_input_to_datasets(esM)
        datasets_to_netcdf(xr_dss_input, file_path)
        utils.output("Done. (%.4f" % (time.time() - _t) + " sec)", esM.verbose, 0)

        xr_dss_results = {"Input": xr_dss_input["Input"], "Parameters": xr_dss_input["Parameters"]}

        return xr_dss_results

    else:
        xr_dss_output = esm_output_to_datasets(esM, optSumOutputLevel, optValOutputLevel)
        xr_dss_input = esm_input_to_datasets(esM)

        datasets_to_netcdf(xr_dss_output, file_path)
        datasets_to_netcdf(xr_dss_input, file_path)

        utils.output("Done. (%.4f" % (time.time() - _t) + " sec)", esM.verbose, 0)

        xr_dss_results = {"Results": xr_dss_output["Results"], "Input": xr_dss_input["Input"], "Parameters": xr_dss_input["Parameters"]}

        return xr_dss_results
>>>>>>> 72d817a6

@contextmanager
def esm_to_datasets(esM):
    with esm_output_to_datasets(esM) as xr_dss_output, esm_input_to_datasets(esM) as xr_dss_input :
        xr_dss_results = {"Results": xr_dss_output["Results"], "Input": xr_dss_input["Input"], "Parameters": xr_dss_input["Parameters"]}
        yield xr_dss_results

@contextmanager
def netcdf_to_datasets(
<<<<<<< HEAD
    file_path="my_esm.nc", group_prefix=None
=======
    inputFileName="my_esm.nc",
>>>>>>> 72d817a6
) -> Dict[str, Dict[str, xr.Dataset]]:
    """Read optimization results from grouped netCDF file to dictionary of xr.Datasets.

    :param inputFileName: Path to input netCDF file, defaults to "esM_results.nc4"
    :type inputFileName: str, optional

    :return: Nested dictionary containing an xr.Dataset with all result values for each component.
    :rtype: Dict[str, Dict[str, xr.Dataset]]
    """

<<<<<<< HEAD
    with Dataset(file_path, "r", format="NETCDF4") as rootgrp:
        if group_prefix:
            group_keys = rootgrp[group_prefix].groups
        else:
            group_keys = rootgrp.groups

    if group_prefix:
        xr_dss = {group_key: 
                    {model_key: 
                        {comp_key: 
                            xr.open_dataset(file_path, group=f"{group_prefix}/{group_key}/{model_key}/{comp_key}")
                        for comp_key in rootgrp[group_prefix][group_key][model_key].groups}
                    for model_key in rootgrp[group_prefix][group_key].groups} 
                for group_key in rootgrp[group_prefix].groups if group_key == "Input"}

        if "Results" in group_keys:
            xr_dss['Results'] = {group_key: 
                        {model_key:
                            {result_key: 
                                {comp_key: 
                                    xr.open_dataset(file_path, group=f"{group_prefix}/{group_key}/{model_key}/{result_key}/{comp_key}")
                            for comp_key in rootgrp[group_prefix][group_key][model_key][result_key].groups}
                        for result_key in rootgrp[group_prefix][group_key][model_key].groups}
                    for model_key in rootgrp[group_prefix][group_key].groups} 
                for group_key in rootgrp[group_prefix].groups if group_key == "Results"}['Results']
        xr_dss["Parameters"] =  xr.open_dataset(file_path, group=f"{group_prefix}/Parameters")
    else:
        xr_dss = {group_key: 
                    {model_key: 
                        {comp_key: 
                            xr.open_dataset(file_path, group=f"{group_key}/{model_key}/{comp_key}")
                        for comp_key in rootgrp[group_key][model_key].groups}
                    for model_key in rootgrp[group_key].groups} 
                for group_key in rootgrp.groups if group_key == "Input"}
        if "Results" in group_keys:
            xr_dss['Results'] = {group_key: 
                        {model_key:
                            {result_key: 
                                {comp_key: 
                                    xr.open_dataset(file_path, group=f"{group_key}/{model_key}/{result_key}/{comp_key}")
                            for comp_key in rootgrp[group_key][model_key][result_key].groups}
                        for result_key in rootgrp[group_key][model_key].groups}
                    for model_key in rootgrp[group_key].groups} 
                for group_key in rootgrp.groups if group_key == "Results"}['Results']
        xr_dss["Parameters"] =  xr.open_dataset(file_path, group=f"Parameters")
        

    yield xr_dss

    close_dss(xr_dss)
=======
    rootgrp = Dataset(inputFileName, "r", format="NETCDF4")

    xr_dss = {group_key: 
                 {model_key: 
                    {comp_key: 
                        xr.open_dataset(inputFileName, group=f"{group_key}/{model_key}/{comp_key}")
                    for comp_key in rootgrp[group_key][model_key].groups}
                for model_key in rootgrp[group_key].groups} 
            for group_key in rootgrp.groups if group_key != "Parameters"}

    xr_dss["Parameters"] =  xr.open_dataset(inputFileName, group=f"Parameters")
>>>>>>> 72d817a6


<<<<<<< HEAD
def netcdf_to_esm(file_path, group_prefix=None):
    with netcdf_to_datasets(file_path, group_prefix) as dss:
        esm = datasets_to_esm(dss)
    return esm
=======
def netcdf_to_esm(
    inputFileName="my_esm.nc",
) -> Dict[str, Dict[str, xr.Dataset]]:
    """Read optimization results from grouped netCDF file to dictionary of xr.Datasets.

    :param inputFileName: Path to input netCDF file, defaults to "esM_results.nc4"
    :type inputFileName: str, optional

    :return: Nested dictionary containing an xr.Dataset with all result values for each component.
    :rtype: Dict[str, Dict[str, xr.Dataset]]
    """

    #rootgrp = Dataset(inputFileName, "r", format="NETCDF4")
    
    # netcdf to xarray dataset    
    xr_dss = netcdf_to_datasets(inputFileName=inputFileName)

    # xarray dataset to esm
    esM = datasets_to_esm(xr_dss)

    return esM
>>>>>>> 72d817a6
<|MERGE_RESOLUTION|>--- conflicted
+++ resolved
@@ -339,93 +339,37 @@
                     xarray_dataset.attrs[attr_name] = "None"
 
             if group_prefix:
-                xarray_dataset.to_netcdf(
-                    path=f"{file_path}",
-                    # Datasets per component will be reflectes as groups in the NetCDF file.
-                    group=f"{group_prefix}/{group}",
-                    # Use mode='a' to append datasets to existing file. Variables will be overwritten.
-                    mode=mode,
-                    # Use zlib variable compression to reduce filesize with little performance loss
-                    # for our use-case. Complevel 9 for best compression.
-                    # encoding={
-                    #     var: {"zlib": True, "complevel": 9}
-                    #     for var in list(xr_dss[group].data_vars)
-                    # },
-                )
+                group_path=f"{group_prefix}/{group}",
             else:
-                xarray_dataset.to_netcdf(
-                    path=f"{file_path}",
-                    # Datasets per component will be reflectes as groups in the NetCDF file.
-                    group=f"{group}",
-                    # Use mode='a' to append datasets to existing file. Variables will be overwritten.
-                    mode=mode,
-                    # Use zlib variable compression to reduce filesize with little performance loss
-                    # for our use-case. Complevel 9 for best compression.
-                    # encoding={
-                    #     var: {"zlib": True, "complevel": 9}
-                    #     for var in list(xr_dss[group].data_vars)
-                    # },
-                )
+                group_path=f"{group}",
+
+            xarray_dataset.to_netcdf(
+                path=f"{file_path}",
+                # Datasets per component will be reflectes as groups in the NetCDF file.
+                group=f"{group_prefix}/{group}",
+                # Use mode='a' to append datasets to existing file. Variables will be overwritten.
+                mode=mode,
+                # Use zlib variable compression to reduce filesize with little performance loss
+                # for our use-case. Complevel 9 for best compression.
+                # encoding={
+                #     var: {"zlib": True, "complevel": 9}
+                #     for var in list(xr_dss[group].data_vars)
+                # },
+            )
             continue
 
-<<<<<<< HEAD
-        if group == "Input":
+        else:
             for model, comps  in xr_dss[group].items():
                 for component in comps.keys():
                     if component is not None:
                         if group_prefix:
-                            xr_dss[group][model][component].to_netcdf(
-                                path=f"{file_path}",
-                                # Datasets per component will be reflectes as groups in the NetCDF file.
-                                group=f"{group_prefix}/{group}/{model}/{component}",
-                                # Use mode='a' to append datasets to existing file. Variables will be overwritten.
-                                mode=mode,
-                                # Use zlib variable compression to reduce filesize with little performance loss
-                                # for our use-case. Complevel 9 for best compression.
-                                encoding={
-                                    var: {"zlib": True, "complevel": 9}
-                                    for var in list(xr_dss[group][model][component].data_vars)
-                                },
-                            )
+                            group_path=f"{group_prefix}/{model}/{component}",
                         else:
-                            xr_dss[group][model][component].to_netcdf(
-                                path=f"{file_path}",
-                                # Datasets per component will be reflectes as groups in the NetCDF file.
-                                group=f"{group}/{model}/{component}",
-                                # Use mode='a' to append datasets to existing file. Variables will be overwritten.
-                                mode=mode,
-                                # Use zlib variable compression to reduce filesize with little performance loss
-                                # for our use-case. Complevel 9 for best compression.
-                                encoding={
-                                    var: {"zlib": True, "complevel": 9}
-                                    for var in list(xr_dss[group][model][component].data_vars)
-                                },
-                            )
-
-
-        if group == "Results":
-            for model, comps  in xr_dss[group].items():
-                for result_type in comps.keys(): # optimization Summary or optimal Values
-                    for component in comps[result_type].keys():
-                        if group_prefix:
-                            xr_dss[group][model][result_type][component].to_netcdf(
-                                path=f"{file_path}",
-                                # Datasets per component will be reflectes as groups in the NetCDF file.
-                                group=f"{group_prefix}/{group}/{model}/{result_type}/{component}",
-                                # Use mode='a' to append datasets to existing file. Variables will be overwritten.
-                                mode=mode,
-                                # Use zlib variable compression to reduce filesize with little performance loss
-                                # for our use-case. Complevel 9 for best compression.
-                                encoding={
-                                    var: {"zlib": True, "complevel": 9}
-                                    for var in list(xr_dss[group][model][result_type][component].data_vars)
-                                },
-                            )
-                        else:
-                            xr_dss[group][model][component].to_netcdf(
+                            group_path=f"{group}/{model}/{component}",
+                        xr_dss[group][model][component].to_netcdf(
                             path=f"{file_path}",
                             # Datasets per component will be reflectes as groups in the NetCDF file.
-                            group=f"{group}/{model}/{component}",
+                            group=group_path,
                             # Use mode='a' to append datasets to existing file. Variables will be overwritten.
                             mode=mode,
                             # Use zlib variable compression to reduce filesize with little performance loss
@@ -435,23 +379,6 @@
                                 for var in list(xr_dss[group][model][component].data_vars)
                             },
                         )
-=======
-        for model, comps  in xr_dss[group].items():
-            for component in comps.keys():
-                xr_dss[group][model][component].to_netcdf(
-                    path=f"{file_path}",
-                    # Datasets per component will be reflectes as groups in the NetCDF file.
-                    group=f"{group}/{model}/{component}",
-                    # Use mode='a' to append datasets to existing file. Variables will be overwritten.
-                    mode=mode,
-                    # Use zlib variable compression to reduce filesize with little performance loss
-                    # for our use-case. Complevel 9 for best compression.
-                    encoding={
-                        var: {"zlib": True, "complevel": 9}
-                        for var in list(xr_dss[group][model][component].data_vars)
-                    },
-                )
->>>>>>> 72d817a6
 
     close_dss(xr_dss)
 
@@ -500,48 +427,6 @@
     esM = dictIO.importFromDict(esm_dict, component_dict)
 
     # Read output
-<<<<<<< HEAD
-    if "Results" in xr_dss.keys():
-        for model, comps  in xr_dss['Results'].items():
-            
-            # read optSummary
-            optSummary = comps['optSummary']
-            df = pd.DataFrame([])
-            for item in optSummary:
-                _df = optSummary[item].to_dataframe().T
-                iterables = [[item,key,value] for key,value in optSummary[item].attrs.items()]
-                _df.index = pd.MultiIndex.from_tuples(iterables)
-                _df.index.names = ['Component','Property','Unit']
-                df = df.append(_df)
-            setattr(esM.componentModelingDict[model], 'optSummary',df)
-
-            # read optimal Values (3 types exist)
-            operationVariablesOptimum_df = pd.DataFrame([])
-            capacityVariablesOptimum_df = pd.DataFrame([])
-            isBuiltVariablesOptimum_df = pd.DataFrame([])
-
-            for component in xr_dss['Results']['SourceSinkModel']['optValues']:
-                xr_opt = xr_dss['Results']['SourceSinkModel']['optValues'][component]
-                spaces = xr_opt.coords.get('space').values
-                index = [[component, space] for space in spaces]
-                
-                try:
-                    _operationVariablesOptimum_df = xr_opt['operationVariablesOptimum'].to_dataframe().unstack(level=0)
-                    _operationVariablesOptimum_df.index = pd.MultiIndex.from_tuples(index)
-                except:
-                    _operationVariablesOptimum_df = None
-                    raise NotImplementedError('tst')
-                try:
-                    _capacityVariablesOptimum_df = xr_opt['capacityVariablesOptimum'].to_dataframe().T
-                    _capacityVariablesOptimum_df = _capacityVariablesOptimum_df.set_axis([component])
-                except:
-                    _capacityVariablesOptimum_df = None
-                try:
-                    _isBuiltVariablesOptimum_df = xr_opt['isBuiltVariablesOptimum'].to_frame()
-                    _isBuiltVariablesOptimum_df = _isBuiltVariablesOptimum_df.set_axis([component])
-                except:
-                    _isBuiltVariablesOptimum_df = None
-=======
     if 'Results' in xr_dss:
         for model, comps in xr_dss['Results'].items():
 
@@ -645,13 +530,10 @@
                         _stateOfChargeOperationVariablesOptimum_df = xr_opt.to_dataframe().unstack(level=0).droplevel(0,axis=1)
                         idx = pd.MultiIndex.from_product([[component],_stateOfChargeOperationVariablesOptimum_df.index])
                         _stateOfChargeOperationVariablesOptimum_df = _stateOfChargeOperationVariablesOptimum_df.set_index(idx)                    
->>>>>>> 72d817a6
 
                 operationVariablesOptimum_df = operationVariablesOptimum_df.append(_operationVariablesOptimum_df)
                 capacityVariablesOptimum_df = capacityVariablesOptimum_df.append(_capacityVariablesOptimum_df)
                 isBuiltVariablesOptimum_df = isBuiltVariablesOptimum_df.append(_isBuiltVariablesOptimum_df)
-<<<<<<< HEAD
-=======
                 chargeOperationVariablesOptimum_df = chargeOperationVariablesOptimum_df.append(_chargeOperationVariablesOptimum_df)
                 dischargeOperationVariablesOptimum_df = dischargeOperationVariablesOptimum_df.append(_dischargeOperationVariablesOptimum_df)
                 stateOfChargeOperationVariablesOptimum_df = stateOfChargeOperationVariablesOptimum_df.append(_stateOfChargeOperationVariablesOptimum_df)
@@ -663,18 +545,14 @@
             if chargeOperationVariablesOptimum_df.empty: chargeOperationVariablesOptimum_df = None
             if dischargeOperationVariablesOptimum_df.empty: dischargeOperationVariablesOptimum_df = None
             if stateOfChargeOperationVariablesOptimum_df.empty: stateOfChargeOperationVariablesOptimum_df = None
->>>>>>> 72d817a6
                 
             setattr(esM.componentModelingDict[model], 'operationVariablesOptimum', operationVariablesOptimum_df)
             setattr(esM.componentModelingDict[model], 'capacityVariablesOptimum', capacityVariablesOptimum_df)
             setattr(esM.componentModelingDict[model], 'isBuiltVariablesOptimum', isBuiltVariablesOptimum_df)
-<<<<<<< HEAD
-=======
             setattr(esM.componentModelingDict[model], 'chargeOperationVariablesOptimum', chargeOperationVariablesOptimum_df)
             setattr(esM.componentModelingDict[model], 'dischargeOperationVariablesOptimum', dischargeOperationVariablesOptimum_df)
             setattr(esM.componentModelingDict[model], 'stateOfChargeOperationVariablesOptimum', stateOfChargeOperationVariablesOptimum_df)
 
->>>>>>> 72d817a6
 
     return esM
 
@@ -719,50 +597,21 @@
     :rtype: Dict[str, Dict[str, xr.Dataset]]
     """
 
-<<<<<<< HEAD
     if overwrite_existing:
         if Path(file_path).is_file():
             Path(file_path).unlink()
 
-    # utils.output("\nWriting output to netCDF... ", esM.verbose, 0)
-    # _t = time.time()
-
-    with esm_input_to_datasets(esM) as xr_dss_input: 
-        datasets_to_netcdf(xr_dss_input, file_path, group_prefix=group_prefix)
-
-    if not esM.getOptimizationSummary("SourceSinkModel") is None:
-        with esm_output_to_datasets(esM, optSumOutputLevel, optValOutputLevel) as xr_dss_output:
-            datasets_to_netcdf(xr_dss_output, file_path, group_prefix=group_prefix)
-
-    # utils.output("Done. (%.4f" % (time.time() - _t) + " sec)", esM.verbose, 0)
-=======
-    file_path = outputFileName
-
     utils.output("\nWriting output to netCDF... ", esM.verbose, 0)
     _t = time.time()
 
-    if esM.objectiveValue == None: # model was only built but not optimized
-        xr_dss_input = esm_input_to_datasets(esM)
-        datasets_to_netcdf(xr_dss_input, file_path)
-        utils.output("Done. (%.4f" % (time.time() - _t) + " sec)", esM.verbose, 0)
-
-        xr_dss_results = {"Input": xr_dss_input["Input"], "Parameters": xr_dss_input["Parameters"]}
-
-        return xr_dss_results
-
-    else:
-        xr_dss_output = esm_output_to_datasets(esM, optSumOutputLevel, optValOutputLevel)
-        xr_dss_input = esm_input_to_datasets(esM)
-
-        datasets_to_netcdf(xr_dss_output, file_path)
-        datasets_to_netcdf(xr_dss_input, file_path)
-
-        utils.output("Done. (%.4f" % (time.time() - _t) + " sec)", esM.verbose, 0)
-
-        xr_dss_results = {"Results": xr_dss_output["Results"], "Input": xr_dss_input["Input"], "Parameters": xr_dss_input["Parameters"]}
-
-        return xr_dss_results
->>>>>>> 72d817a6
+    with esm_input_to_datasets(esM) as xr_dss_input:
+        datasets_to_netcdf(xr_dss_input, file_path,group_prefix=group_prefix)
+
+    if esM.objectiveValue != None: # model was  optimized
+        with esm_output_to_datasets(esM, optSumOutputLevel, optValOutputLevel) as xr_dss_output:
+            datasets_to_netcdf(xr_dss_output, file_path,group_prefix=group_prefix)
+
+    utils.output("Done. (%.4f" % (time.time() - _t) + " sec)", esM.verbose, 0)
 
 @contextmanager
 def esm_to_datasets(esM):
@@ -772,11 +621,7 @@
 
 @contextmanager
 def netcdf_to_datasets(
-<<<<<<< HEAD
     file_path="my_esm.nc", group_prefix=None
-=======
-    inputFileName="my_esm.nc",
->>>>>>> 72d817a6
 ) -> Dict[str, Dict[str, xr.Dataset]]:
     """Read optimization results from grouped netCDF file to dictionary of xr.Datasets.
 
@@ -787,59 +632,34 @@
     :rtype: Dict[str, Dict[str, xr.Dataset]]
     """
 
-<<<<<<< HEAD
     with Dataset(file_path, "r", format="NETCDF4") as rootgrp:
         if group_prefix:
             group_keys = rootgrp[group_prefix].groups
         else:
             group_keys = rootgrp.groups
 
-    if group_prefix:
-        xr_dss = {group_key: 
-                    {model_key: 
-                        {comp_key: 
-                            xr.open_dataset(file_path, group=f"{group_prefix}/{group_key}/{model_key}/{comp_key}")
-                        for comp_key in rootgrp[group_prefix][group_key][model_key].groups}
-                    for model_key in rootgrp[group_prefix][group_key].groups} 
-                for group_key in rootgrp[group_prefix].groups if group_key == "Input"}
-
-        if "Results" in group_keys:
-            xr_dss['Results'] = {group_key: 
-                        {model_key:
-                            {result_key: 
-                                {comp_key: 
-                                    xr.open_dataset(file_path, group=f"{group_prefix}/{group_key}/{model_key}/{result_key}/{comp_key}")
-                            for comp_key in rootgrp[group_prefix][group_key][model_key][result_key].groups}
-                        for result_key in rootgrp[group_prefix][group_key][model_key].groups}
-                    for model_key in rootgrp[group_prefix][group_key].groups} 
-                for group_key in rootgrp[group_prefix].groups if group_key == "Results"}['Results']
-        xr_dss["Parameters"] =  xr.open_dataset(file_path, group=f"{group_prefix}/Parameters")
-    else:
+    if not group_prefix:
         xr_dss = {group_key: 
                     {model_key: 
                         {comp_key: 
                             xr.open_dataset(file_path, group=f"{group_key}/{model_key}/{comp_key}")
                         for comp_key in rootgrp[group_key][model_key].groups}
                     for model_key in rootgrp[group_key].groups} 
-                for group_key in rootgrp.groups if group_key == "Input"}
-        if "Results" in group_keys:
-            xr_dss['Results'] = {group_key: 
-                        {model_key:
-                            {result_key: 
-                                {comp_key: 
-                                    xr.open_dataset(file_path, group=f"{group_key}/{model_key}/{result_key}/{comp_key}")
-                            for comp_key in rootgrp[group_key][model_key][result_key].groups}
-                        for result_key in rootgrp[group_key][model_key].groups}
+                for group_key in rootgrp.groups if group_key != "Parameters"}
+        xr_dss["Parameters"] =  xr.open_dataset(file_path, group=f"Parameters")
+    else:
+        xr_dss = {group_key: 
+                    {model_key: 
+                        {comp_key: 
+                            xr.open_dataset(file_path, group=f"{group_prefix}/{group_key}/{model_key}/{comp_key}")
+                        for comp_key in rootgrp[group_key][model_key].groups}
                     for model_key in rootgrp[group_key].groups} 
-                for group_key in rootgrp.groups if group_key == "Results"}['Results']
-        xr_dss["Parameters"] =  xr.open_dataset(file_path, group=f"Parameters")
-        
+                for group_key in rootgrp.groups if group_key != "Parameters"}
+        xr_dss["Parameters"] =  xr.open_dataset(file_path, group=f"{group_prefix}/Parameters")
 
     yield xr_dss
 
     close_dss(xr_dss)
-=======
-    rootgrp = Dataset(inputFileName, "r", format="NETCDF4")
 
     xr_dss = {group_key: 
                  {model_key: 
@@ -850,34 +670,9 @@
             for group_key in rootgrp.groups if group_key != "Parameters"}
 
     xr_dss["Parameters"] =  xr.open_dataset(inputFileName, group=f"Parameters")
->>>>>>> 72d817a6
-
-
-<<<<<<< HEAD
+
+
 def netcdf_to_esm(file_path, group_prefix=None):
     with netcdf_to_datasets(file_path, group_prefix) as dss:
         esm = datasets_to_esm(dss)
-    return esm
-=======
-def netcdf_to_esm(
-    inputFileName="my_esm.nc",
-) -> Dict[str, Dict[str, xr.Dataset]]:
-    """Read optimization results from grouped netCDF file to dictionary of xr.Datasets.
-
-    :param inputFileName: Path to input netCDF file, defaults to "esM_results.nc4"
-    :type inputFileName: str, optional
-
-    :return: Nested dictionary containing an xr.Dataset with all result values for each component.
-    :rtype: Dict[str, Dict[str, xr.Dataset]]
-    """
-
-    #rootgrp = Dataset(inputFileName, "r", format="NETCDF4")
-    
-    # netcdf to xarray dataset    
-    xr_dss = netcdf_to_datasets(inputFileName=inputFileName)
-
-    # xarray dataset to esm
-    esM = datasets_to_esm(xr_dss)
-
-    return esM
->>>>>>> 72d817a6
+    return esm