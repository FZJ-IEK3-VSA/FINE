import time
from pathlib import Path
from typing import Dict

import pandas as pd
import xarray as xr
from netCDF4 import Dataset
from xarray.core.dtypes import result_type

import FINE.utils as utils
from FINE.IOManagement import dictIO, utilsIO
from FINE.IOManagement.utilsIO import processXarrayAttributes

def esm_input_to_datasets(esM):  
    """Takes esM instance and converts it into an xarray dataset. Optionally, the 
    dataset can be saved as a netcdf file.
    
    :param esM: EnergySystemModel instance in which the optimized model is held
    :type esM: EnergySystemModel instance

    :param save: indicates if the created xarray dataset should be saved
        |br| * the default value is False
    :type save: boolean

    :param file_name: output file name (can include full path)
        |br| * the default value is 'esM_instance.nc4'
    :type file_name: string
 
    :return: xr_ds - esM instance data in xarray dataset format 
    """
    
    #STEP 1. Get the esm and component dicts 
    esm_dict, component_dict = dictIO.exportToDict(esM)

    #STEP 2. Get the iteration dicts 
    df_iteration_dict, series_iteration_dict, constants_iteration_dict = \
        utilsIO.generateIterationDicts(component_dict)
    
    #STEP 3. Initiate xarray dataset 
    xr_dss= dict.fromkeys(component_dict.keys())
    for classname in component_dict:
            xr_dss[classname] = {
                component: xr.Dataset()
                for component in component_dict[classname]
            }
    xr_ds = xr.Dataset()

    #STEP 4. Add all df variables to xr_ds
    xr_ds, xr_dss = utilsIO.addDFVariablesToXarray(xr_ds, xr_dss, component_dict, df_iteration_dict) 

    #STEP 5. Add all series variables to xr_ds
    locations = sorted(esm_dict['locations'])
    xr_ds, xr_dss = utilsIO.addSeriesVariablesToXarray(xr_ds, xr_dss, component_dict, series_iteration_dict, locations)

    #STEP 6. Add all constant value variables to xr_ds
    xr_ds, xr_dss = utilsIO.addConstantsToXarray(xr_ds, xr_dss, component_dict, constants_iteration_dict) 

    #STEP 7. Add the data present in esm_dict as xarray attributes 
    # (These attributes contain esM init info). 
    attributes_xr = xr.Dataset()
    attributes_xr.attrs = esm_dict

    # xr_ds.attrs = esm_dict

    #STEP 8. Save to netCDF file 
    # if save:
    #     if groups:
    #         # Create netCDF file, remove existant
    #         grouped_file_path = f"{file_name}"
    #         if Path(grouped_file_path).is_file():
    #             Path(grouped_file_path).unlink()
    #         rootgrp = Dataset(grouped_file_path, "w", format="NETCDF4")
    #         rootgrp.close()

    #         for model, comps  in xr_dss.items():
    #             for component in comps.keys():
    #                 xr_dss[model][component].to_netcdf(
    #                     path=f"{file_name}",
    #                     # Datasets per component will be reflectes as groups in the NetCDF file.
    #                     group=f"Input/{model}/{component}",
    #                     # Use mode='a' to append datasets to existing file. Variables will be overwritten.
    #                     mode="a",
    #                     # Use zlib variable compression to reduce filesize with little performance loss
    #                     # for our use-case. Complevel 9 for best compression.
    #                     encoding={
    #                         var: {"zlib": True, "complevel": 9}
    #                         for var in list(xr_dss[model][component].data_vars)
    #                     },
    #                 )
    #     else:
    #         dataset_input_to_netcdf(xr_ds, file_name)

    xr_dss = {"Input": xr_dss, "Parameters": attributes_xr}
        
    return xr_dss

def esm_output_to_datasets(esM, optSumOutputLevel=0, optValOutputLevel=1):
    # Create the netCDF file and the xr.Dataset dict for all components
    xr_dss = dict.fromkeys(esM.componentModelingDict.keys())
    for model_dict in esM.componentModelingDict.keys():
        xr_dss[model_dict] = dict()
        xr_dss[model_dict]['optSummary'] = {
            key: xr.Dataset()
            for key in esM.componentModelingDict[model_dict].componentsDict.keys()
        }
        xr_dss[model_dict]['optValues'] = {
            key: xr.Dataset()
            for key in esM.componentModelingDict[model_dict].componentsDict.keys()
        }

    # Write output from esM.getOptimizationSummary to datasets
    for name in esM.componentModelingDict.keys():
        utils.output("\tProcessing " + name + " ...", esM.verbose, 0)
        oL = optSumOutputLevel
        oL_ = oL[name] if type(oL) == dict else oL
        optSum = esM.getOptimizationSummary(name, outputLevel=oL_)
        if esM.componentModelingDict[name].dimension == "1dim":            
            for component in optSum.index.get_level_values(0).unique():

                variables = optSum.loc[component].index.get_level_values(0)
                units = optSum.loc[component].index.get_level_values(1)
                variables_unit = dict(zip(variables,units))

                for variable in (
                    optSum.loc[component].index.get_level_values(0).unique()
                ):
                    df = optSum.loc[(component, variable)]
                    df = df.iloc[-1]
                    df.name = variable
                    df.index.rename("space", inplace=True)
                    df = pd.to_numeric(df)
                    xr_da = df.to_xarray()

                    # add variable [e.g. 'TAC'] and units to attributes of xarray
                    unit = variables_unit[variable]
                    xr_da.attrs[variable] = unit

                    xr_dss[name]['optSummary'][component] = xr.merge([xr_dss[name]['optSummary'][component], xr_da],combine_attrs='drop_conflicts')
        elif esM.componentModelingDict[name].dimension == "2dim":
            for component in optSum.index.get_level_values(0).unique():
                
                variables = optSum.loc[component].index.get_level_values(0)
                units = optSum.loc[component].index.get_level_values(1)
                variables_unit = dict(zip(variables,units))
                
                for variable in (
                    optSum.loc[component].index.get_level_values(0).unique()
                ):
                    df = optSum.loc[(component, variable)]
                    if len(df.index.get_level_values(0).unique()) > 1:
                        idx = df.index.get_level_values(0).unique()[-1]
                        df = df.xs(idx, level=0)
                    else:
                        df.index = df.index.droplevel(0)
                    # df = df.iloc[-1]
                    df = df.stack()
                    # df.name = (name, component, variable)
                    df.name = variable
                    df.index.rename(["space", "space_2"], inplace=True)
                    df = pd.to_numeric(df)
                    xr_da = df.to_xarray()
                    # add variable [e.g. 'TAC'] and units to attributes of xarray
                    unit = variables_unit[variable]
                    xr_da.attrs[variable] = unit

                    xr_dss[name]['optSummary'][component] = xr.merge([xr_dss[name]['optSummary'][component], xr_da],combine_attrs='drop_conflicts')

        # Write output from esM.esM.componentModelingDict[name].getOptimalValues() to datasets
        data = esM.componentModelingDict[name].getOptimalValues()
        oL = optValOutputLevel
        oL_ = oL[name] if type(oL) == dict else oL
        dataTD1dim, indexTD1dim, dataTD2dim, indexTD2dim = [], [], [], []
        dataTI, indexTI = [], []
        for key, d in data.items():
            if d["values"] is None:
                continue
            if d["timeDependent"]:
                if d["dimension"] == "1dim":
                    dataTD1dim.append(d["values"]), indexTD1dim.append(key)
                elif d["dimension"] == "2dim":
                    dataTD2dim.append(d["values"]), indexTD2dim.append(key)
            else:
                dataTI.append(d["values"]), indexTI.append(key)
        # One dimensional time dependent data
        if dataTD1dim:
            names = ["Variable", "Component", "Location"]
            dfTD1dim = pd.concat(dataTD1dim, keys=indexTD1dim, names=names)
            dfTD1dim = dfTD1dim.loc[
                ((dfTD1dim != 0) & (~dfTD1dim.isnull())).any(axis=1)
            ]
            for variable in dfTD1dim.index.get_level_values(0).unique():
                for component in dfTD1dim.index.get_level_values(1).unique():
                    df = dfTD1dim.loc[(variable, component)].T.stack()
                    # df.name = (name, component, variable)
                    df.name = variable
                    df.index.rename(["time", "space"], inplace=True)
                    xr_da = df.to_xarray()
                    xr_dss[name]['optValues'][component] = xr.merge([xr_dss[name]['optValues'][component], xr_da])
        # Two dimensional time dependent data
        if dataTD2dim:
            names = ["Variable", "Component", "LocationIn", "LocationOut"]
            dfTD2dim = pd.concat(dataTD2dim, keys=indexTD2dim, names=names)
            dfTD2dim = dfTD2dim.loc[
                ((dfTD2dim != 0) & (~dfTD2dim.isnull())).any(axis=1)
            ]
            for variable in dfTD2dim.index.get_level_values(0).unique():
                for component in dfTD2dim.index.get_level_values(1).unique():
                    df = dfTD2dim.loc[(variable, component)].stack()
                    # df.name = (name, component, variable)
                    df.name = variable
                    df.index.rename(["space", "space_2", "time"], inplace=True)
                    df.index = df.index.reorder_levels([2, 0, 1])
                    xr_da = df.to_xarray()
                    xr_dss[name]['optValues'][component] = xr.merge([xr_dss[name]['optValues'][component], xr_da])
        # Time independent data
        if dataTI:
            # One dimensional
            if esM.componentModelingDict[name].dimension == "1dim":
                names = ["Variable type", "Component"]
                dfTI = pd.concat(dataTI, keys=indexTI, names=names)
                dfTI = dfTI.loc[((dfTI != 0) & (~dfTI.isnull())).any(axis=1)]
                for variable in dfTI.index.get_level_values(0).unique():
                    for component in dfTI.index.get_level_values(1).unique():
                        df = dfTI.loc[(variable, component)].T
                        # df.name = (name, component, variable)
                        df.name = variable
                        df.index.rename("space", inplace=True)
                        xr_da = df.to_xarray()
                        xr_dss[name]['optValues'][component] = xr.merge(
                            [xr_dss[name]['optValues'][component], xr_da]
                        )
            # Two dimensional
            elif esM.componentModelingDict[name].dimension == "2dim":
                names = ["Variable type", "Component", "Location"]
                dfTI = pd.concat(dataTI, keys=indexTI, names=names)
                dfTI = dfTI.loc[((dfTI != 0) & (~dfTI.isnull())).any(axis=1)]
                for variable in dfTI.index.get_level_values(0).unique():
                    #for component in dfTI.index.get_level_values(1).unique():
                    for component in dfTI.loc[variable].index.get_level_values(0).unique():
                        df = dfTI.loc[(variable, component)].T.stack()
                        # df.name = (name, component, variable)
                        df.name = variable
                        df.index.rename(["space", "space_2"], inplace=True)
                        xr_da = df.to_xarray()
                        xr_dss[name]['optValues'][component] = xr.merge(
                            [xr_dss[name]['optValues'][component], xr_da]
                        )

    for name in esM.componentModelingDict.keys():
        for component in esM.componentModelingDict[name].componentsDict.keys():
            if list(xr_dss[name]['optValues'][component].data_vars) == []:
                # Delete components that have not been built.
                del xr_dss[name]['optValues'][component]
            else:
        # Cast space coordinats to str. If this is not done then dtype will be object.
                xr_dss[name]['optValues'][component].coords["space"] = (
                    xr_dss[name]['optValues'][component].coords["space"].astype(str)
                )
                if esM.componentModelingDict[name].dimension == "2dim":
                    xr_dss[name]['optValues'][component].coords["space_2"] = (
                        xr_dss[name]['optValues'][component].coords["space_2"].astype(str)
                    )

    xr_dss = {"Results": xr_dss}

    return xr_dss


def datasets_to_netcdf(xr_dss, file_path="my_esm.nc", remove_existing=False, mode="a"):

    # Create netCDF file, remove existant
    if remove_existing:
        if Path(file_path).is_file():
            Path(file_path).unlink()

    if not Path(file_path).is_file():
            rootgrp = Dataset(file_path, "w", format="NETCDF4")
            rootgrp.close()

    # rootgrp = Dataset(file_path, "w", format="NETCDF4")
    # rootgrp.close()

    for group in xr_dss.keys(): 
        if group == "Parameters":

            xarray_dataset = xr_dss[group]
            _xarray_dataset = xarray_dataset.copy() #Copying to avoid errors due to change of size during iteration

            for attr_name, attr_value in _xarray_dataset.attrs.items():
                
                #if the attribute is set, convert into sorted list 
                if isinstance(attr_value, set):
                    xarray_dataset.attrs[attr_name] = sorted(xarray_dataset.attrs[attr_name])

                #if the attribute is dict, convert into a "flattened" list 
                elif isinstance(attr_value, dict):
                    xarray_dataset.attrs[attr_name] = \
                        list(f"{k} : {v}" for (k,v) in xarray_dataset.attrs[attr_name].items())

                #if the attribute is pandas series, add a new attribute corresponding 
                # to each row.  
                elif isinstance(attr_value, pd.Series):
                    for idx, value in attr_value.items():
                        xarray_dataset.attrs.update({f"{attr_name}.{idx}" : value})

                    # Delete the original attribute  
                    del xarray_dataset.attrs[attr_name] 

                #if the attribute is pandas df, add a new attribute corresponding 
                # to each row by converting the column into a numpy array.   
                elif isinstance(attr_value, pd.DataFrame):
                    _df = attr_value
                    _df = _df.reindex(sorted(_df.columns), axis=1)
                    for idx, row in _df.iterrows():
                        xarray_dataset.attrs.update({f"{attr_name}.{idx}" : row.to_numpy()})

                    # Delete the original attribute  
                    del xarray_dataset.attrs[attr_name]

                #if the attribute is bool, add a corresponding string  
                elif isinstance(attr_value, bool):
                    xarray_dataset.attrs[attr_name] = "True" if attr_value == True else "False"
                
                #if the attribute is None, add a corresponding string  
                elif attr_value == None:
                    xarray_dataset.attrs[attr_name] = "None"

            xarray_dataset.to_netcdf(
                path=f"{file_path}",
                # Datasets per component will be reflectes as groups in the NetCDF file.
                group=f"{group}",
                # Use mode='a' to append datasets to existing file. Variables will be overwritten.
                mode=mode,
                # Use zlib variable compression to reduce filesize with little performance loss
                # for our use-case. Complevel 9 for best compression.
                # encoding={
                #     var: {"zlib": True, "complevel": 9}
                #     for var in list(xr_dss[group].data_vars)
                # },
            )
            continue

        if group == "Input":
            for model, comps  in xr_dss[group].items():
                for component in comps.keys():
                    xr_dss[group][model][component].to_netcdf(
                        path=f"{file_path}",
                        # Datasets per component will be reflectes as groups in the NetCDF file.
                        group=f"{group}/{model}/{component}",
                        # Use mode='a' to append datasets to existing file. Variables will be overwritten.
                        mode=mode,
                        # Use zlib variable compression to reduce filesize with little performance loss
                        # for our use-case. Complevel 9 for best compression.
                        encoding={
                            var: {"zlib": True, "complevel": 9}
                            for var in list(xr_dss[group][model][component].data_vars)
                        },
                    )

        if group == "Results":
            for model, comps  in xr_dss[group].items():
                for result_type in comps.keys(): # optimization Summary or optimal Values
                    for component in comps[result_type].keys():
                        xr_dss[group][model][result_type][component].to_netcdf(
                            path=f"{file_path}",
                            # Datasets per component will be reflectes as groups in the NetCDF file.
                            group=f"{group}/{model}/{result_type}/{component}",
                            # Use mode='a' to append datasets to existing file. Variables will be overwritten.
                            mode=mode,
                            # Use zlib variable compression to reduce filesize with little performance loss
                            # for our use-case. Complevel 9 for best compression.
                            encoding={
                                var: {"zlib": True, "complevel": 9}
                                for var in list(xr_dss[group][model][result_type][component].data_vars)
                            },
                        )

def datasets_to_esm(xr_dss):

    # Read parameters
    xarray_dataset = utilsIO.processXarrayAttributes(xr_dss["Parameters"])
    esm_dict = xarray_dataset.attrs

    # Read input
    # Iterate through each component-variable pair, depending on the variable's prefix 
    # restructure the data and add it to component_dict 
    component_dict = utilsIO.PowerDict()

    for group in xr_dss.keys(): 
        if (group != "Parameters") and (group == "Input"):
            for model, comps  in xr_dss[group].items():
                for component_name,  comp_xr in xr_dss[group][model].items():
                    for variable, comp_var_xr in comp_xr.data_vars.items():
                        if not pd.isnull(comp_var_xr.values).all(): # Skip if all are NAs 

                            component = f"{model}, {component_name}" 
                            
                            #STEP 4 (i). Set regional time series (region, time)
                            if variable[:3]== 'ts_':
                                component_dict = \
                                    utilsIO.addTimeSeriesVariableToDict(component_dict, comp_var_xr, component, variable, drop_component=False)
                        
                            #STEP 4 (ii). Set 2d data (region, region)
                            elif variable[:3]== '2d_':
                                component_dict = \
                                    utilsIO.add2dVariableToDict(component_dict, comp_var_xr, component, variable, drop_component=False)
                                
                            #STEP 4 (iii). Set 1d data (region)
                            elif variable[:3]== '1d_':
                                component_dict = \
                                    utilsIO.add1dVariableToDict(component_dict, comp_var_xr, component, variable, drop_component=False)

                            #STEP 4 (iv). Set 0d data 
                            elif variable[:3]== '0d_':
                                component_dict = \
                                    utilsIO.add0dVariableToDict(component_dict, comp_var_xr, component, variable)


    # Create esm from esm_dict and component_dict
    esM = dictIO.importFromDict(esm_dict, component_dict)

    # Read output
    for model, comps  in xr_dss['Results'].items():
        
        # read optSummary
        optSummary = comps['optSummary']
        df = pd.DataFrame([])
        for item in optSummary:
            _df = optSummary[item].to_dataframe().T
            iterables = [[item,key,value] for key,value in optSummary[item].attrs.items()]
            _df.index = pd.MultiIndex.from_tuples(iterables)
            _df.index.names = ['Component','Property','Unit']
            df = df.append(_df)
        setattr(esM.componentModelingDict[model], 'optSummary',df)

        # read optimal Values (3 types exist)
        operationVariablesOptimum_df = pd.DataFrame([])
        capacityVariablesOptimum_df = pd.DataFrame([])
        isBuiltVariablesOptimum_df = pd.DataFrame([])

        for component in xr_dss['Results']['SourceSinkModel']['optValues']:
            xr_opt = xr_dss['Results']['SourceSinkModel']['optValues'][component]
            spaces = xr_opt.coords.get('space').values
            index = [[component, space] for space in spaces]
            
            try:
                _operationVariablesOptimum_df = xr_opt['operationVariablesOptimum'].to_dataframe().unstack(level=0)
                _operationVariablesOptimum_df.index = pd.MultiIndex.from_tuples(index)
            except:
                _operationVariablesOptimum_df = None
                raise NotImplementedError('tst')
            try:
                _capacityVariablesOptimum_df = xr_opt['capacityVariablesOptimum'].to_dataframe().T
                _capacityVariablesOptimum_df = _capacityVariablesOptimum_df.set_axis([component])
            except:
                _capacityVariablesOptimum_df = None
            try:
                _isBuiltVariablesOptimum_df = xr_opt['isBuiltVariablesOptimum'].to_frame()
                _isBuiltVariablesOptimum_df = _isBuiltVariablesOptimum_df.set_axis([component])
            except:
                _isBuiltVariablesOptimum_df = None

            operationVariablesOptimum_df = operationVariablesOptimum_df.append(_operationVariablesOptimum_df)
            capacityVariablesOptimum_df = capacityVariablesOptimum_df.append(_capacityVariablesOptimum_df)
            isBuiltVariablesOptimum_df = isBuiltVariablesOptimum_df.append(_isBuiltVariablesOptimum_df)
            
        setattr(esM.componentModelingDict[model], 'operationVariablesOptimum', operationVariablesOptimum_df)
        setattr(esM.componentModelingDict[model], 'capacityVariablesOptimum', capacityVariablesOptimum_df)
        setattr(esM.componentModelingDict[model], 'isBuiltVariablesOptimum', isBuiltVariablesOptimum_df)

    return esM


def esm_to_netcdf(
    esM,
    outputFileName="my_esm.nc",
    overwrite_existing=False,
    optSumOutputLevel=0,
    optValOutputLevel=1,
) -> Dict[str, Dict[str, xr.Dataset]]:
    """
    Write esm to netCDF file.

    :param esM: EnergySystemModel instance in which the optimized model is hold
    :type esM: EnergySystemModel instance

    :param outputFileName: Name of the netCDF output file 
        |br| * the default value is 'scenarioOutput'
    :type outputFileName: string

    :param overwrite_existing: Overwrite existing netCDF file 
        |br| * the default value is 'scenarioOutput'
    :type outputFileName: string

    :param optSumOutputLevel: Output level of the optimization summary (see EnergySystemModel). Either an integer
        (0,1,2) which holds for all model classes or a dictionary with model class names as keys and an integer
        (0,1,2) for each key (e.g. {'StorageModel':1,'SourceSinkModel':1,...}
        |br| * the default value is 2
    :type optSumOutputLevel: int (0,1,2) or dict

    :param optValOutputLevel: Output level of the optimal values. Either an integer (0,1) which holds for all
        model classes or a dictionary with model class names as keys and an integer (0,1) for each key
        (e.g. {'StorageModel':1,'SourceSinkModel':1,...}
        - 0: all values are kept.
        - 1: Lines containing only zeroes are dropped.
        |br| * the default value is 1
    :type optValOutputLevel: int (0,1) or dict

    :return: Nested dictionary containing an xr.Dataset with all result values for each component.
    :rtype: Dict[str, Dict[str, xr.Dataset]]
    """

    file_path = outputFileName

    if overwrite_existing:
        if Path(file_path).is_file():
            Path(file_path).unlink()

    utils.output("\nWriting output to netCDF... ", esM.verbose, 0)
    _t = time.time()

    xr_dss_output = esm_output_to_datasets(esM, optSumOutputLevel, optValOutputLevel)
    xr_dss_input = esm_input_to_datasets(esM)

    datasets_to_netcdf(xr_dss_output, file_path)
    datasets_to_netcdf(xr_dss_input, file_path)

    utils.output("Done. (%.4f" % (time.time() - _t) + " sec)", esM.verbose, 0)

def esm_to_datasets(esM):

    xr_dss_output = esm_output_to_datasets(esM)
    xr_dss_input = esm_input_to_datasets(esM)

    xr_dss_results = {"Results": xr_dss_output["Results"], "Input": xr_dss_input["Input"], "Parameters": xr_dss_input["Parameters"]}

    return xr_dss_results


def netcdf_to_datasets(
    file_path="my_esm.nc",
) -> Dict[str, Dict[str, xr.Dataset]]:
    """Read optimization results from grouped netCDF file to dictionary of xr.Datasets.

    :param file_path: Path to input netCDF file, defaults to "esM_results.nc4"
    :type file_path: str, optional

    :return: Nested dictionary containing an xr.Dataset with all result values for each component.
    :rtype: Dict[str, Dict[str, xr.Dataset]]
    """

    rootgrp = Dataset(file_path, "r", format="NETCDF4")

    xr_dss = {group_key: 
                 {model_key: 
                    {comp_key: 
                        xr.open_dataset(file_path, group=f"{group_key}/{model_key}/{comp_key}")
                    for comp_key in rootgrp[group_key][model_key].groups}
                for model_key in rootgrp[group_key].groups} 
            for group_key in rootgrp.groups if group_key == "Input"}

    xr_dss['Results'] = {group_key: 
                {model_key:
                    {result_key: 
                        {comp_key: 
                            xr.open_dataset(inputFileName, group=f"{group_key}/{model_key}/{result_key}/{comp_key}")
                    for comp_key in rootgrp[group_key][model_key][result_key].groups}
                for result_key in rootgrp[group_key][model_key].groups}
            for model_key in rootgrp[group_key].groups} 
        for group_key in rootgrp.groups if group_key == "Results"}['Results']
    

    xr_dss["Parameters"] =  xr.open_dataset(file_path, group=f"Parameters")

    return xr_dss

<<<<<<< HEAD
def netcdf_to_esm(file_path):
    dss = netcdf_to_datasets(file_path)
    esm = datasets_to_esm(dss)
    return esm
=======
def netcdf_to_esm(
    inputFileName="my_esm.nc",
) -> Dict[str, Dict[str, xr.Dataset]]:
    """Read optimization results from grouped netCDF file to dictionary of xr.Datasets.

    :param inputFileName: Path to input netCDF file, defaults to "esM_results.nc4"
    :type inputFileName: str, optional

    :return: Nested dictionary containing an xr.Dataset with all result values for each component.
    :rtype: Dict[str, Dict[str, xr.Dataset]]
    """

    #rootgrp = Dataset(inputFileName, "r", format="NETCDF4")
    
    # netcdf to xarray dataset    
    xr_dss = netcdf_to_datasets(inputFileName=inputFileName)

    # xarray dataset to esm
    esM = datasets_to_esm(xr_dss)

    return esM
>>>>>>> e9dd9b2c
<|MERGE_RESOLUTION|>--- conflicted
+++ resolved
@@ -574,31 +574,7 @@
 
     return xr_dss
 
-<<<<<<< HEAD
 def netcdf_to_esm(file_path):
     dss = netcdf_to_datasets(file_path)
     esm = datasets_to_esm(dss)
-    return esm
-=======
-def netcdf_to_esm(
-    inputFileName="my_esm.nc",
-) -> Dict[str, Dict[str, xr.Dataset]]:
-    """Read optimization results from grouped netCDF file to dictionary of xr.Datasets.
-
-    :param inputFileName: Path to input netCDF file, defaults to "esM_results.nc4"
-    :type inputFileName: str, optional
-
-    :return: Nested dictionary containing an xr.Dataset with all result values for each component.
-    :rtype: Dict[str, Dict[str, xr.Dataset]]
-    """
-
-    #rootgrp = Dataset(inputFileName, "r", format="NETCDF4")
-    
-    # netcdf to xarray dataset    
-    xr_dss = netcdf_to_datasets(inputFileName=inputFileName)
-
-    # xarray dataset to esm
-    esM = datasets_to_esm(xr_dss)
-
-    return esM
->>>>>>> e9dd9b2c
+    return esm