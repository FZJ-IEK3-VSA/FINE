--- conflicted
+++ resolved
@@ -228,23 +228,15 @@
         self.commodityCostTimeSeries = commodityCostTimeSeries
         self.fullCommodityCostTimeSeries = \
             utils.checkAndSetTimeSeries(esM, name, commodityCostTimeSeries, locationalEligibility)
-<<<<<<< HEAD
-        self.aggregatedCommodityCostTimeSeries, self.commodityCostTimeSeries = None, self.fullCommodityCostTimeSeries
-=======
         self.aggregatedCommodityCostTimeSeries, self.processedCommodityCostTimeSeries= None, None
->>>>>>> 48df8bce
 
         self.commodityRevenueTimeSeries = commodityRevenueTimeSeries
         self.fullCommodityRevenueTimeSeries = \
             utils.checkAndSetTimeSeries(esM, name, commodityRevenueTimeSeries, locationalEligibility)
-<<<<<<< HEAD
-        self.aggregatedCommodityRevenueTimeSeries, self.commodityRevenueTimeSeries = None, self.fullCommodityRevenueTimeSeries
-=======
         self.aggregatedCommodityRevenueTimeSeries, self.processedCommodityRevenueTimeSeries = None, None
 
         self.operationRateMax = operationRateMax
         self.operationRateFix = operationRateFix
->>>>>>> 48df8bce
 
         # Set location-specific operation parameters: operationRateMax or operationRateFix, tsaweight
         if operationRateMax is not None and operationRateFix is not None:
@@ -254,17 +246,10 @@
                               'The operationRateMax time series was set to None.')
 
         self.fullOperationRateMax = utils.checkAndSetTimeSeries(esM, name, operationRateMax, locationalEligibility)
-<<<<<<< HEAD
-        self.aggregatedOperationRateMax, self.operationRateMax = None, self.fullOperationRateMax
-
-        self.fullOperationRateFix = utils.checkAndSetTimeSeries(esM, name, operationRateFix, locationalEligibility)
-        self.aggregatedOperationRateFix, self.operationRateFix = None, self.fullOperationRateFix
-=======
         self.aggregatedOperationRateMax, self.processedOperationRateMax = None, None
         
         self.fullOperationRateFix = utils.checkAndSetTimeSeries(esM, name, operationRateFix, locationalEligibility)
         self.aggregatedOperationRateFix, self.processedOperationRateFix = None, None
->>>>>>> 48df8bce
 
         if self.partLoadMin is not None:
             if self.fullOperationRateMax is not None:
