--- conflicted
+++ resolved
@@ -846,19 +846,11 @@
                  declaresOptimizationProblem=True,
                  relaxIsBuiltBinary=False,
                  timeSeriesAggregation=False,
-<<<<<<< HEAD
-                 logFileName='',
-                 threads=3,
-                 solver='gurobi',
-                 timeLimit=None,
-                 optimizationSpecs='',
-=======
                  logFileName='', 
                  threads=3, 
                  solver='None', 
                  timeLimit=None, 
-                 optimizationSpecs='', 
->>>>>>> b5fa8bdb
+                 optimizationSpecs='',
                  warmstart=False):
         """
         Optimize the specified energy system for which a pyomo ConcreteModel instance is built or called upon.
