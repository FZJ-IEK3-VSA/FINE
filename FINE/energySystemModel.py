--- conflicted
+++ resolved
@@ -684,19 +684,11 @@
         self.declareSharedPotentialConstraints(pyM)
         utils.output('\t\t(%.4f' % (time.time() - _t) + ' sec)\n', self.verbose, 0)
 
-<<<<<<< HEAD
-=======
-
->>>>>>> 40a1bc48
         # Declare constraints for linked quantities
         _t = time.time()
         self.declareComponentLinkedQuantityConstraints(pyM)
         utils.output('\t\t(%.4f' % (time.time() - _t) + ' sec)\n', self.verbose, 0)
 
-<<<<<<< HEAD
-=======
-
->>>>>>> 40a1bc48
         # Declare commodity balance constraints (one balance constraint for each commodity, location and time step)
         _t = time.time()
         self.declareCommodityBalanceConstraints(pyM)
