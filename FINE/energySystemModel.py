--- conflicted
+++ resolved
@@ -147,10 +147,7 @@
         self.locations, self.lengthUnit = locations, lengthUnit
         self._locationsOrdered = sorted(locations)
 
-<<<<<<< HEAD
         self.numberOfTimeSteps = numberOfTimeSteps
-=======
->>>>>>> 803d7f44
         ################################################################################################################
         #                                            Time series parameters                                            #
         ################################################################################################################
@@ -358,17 +355,6 @@
             df = self.componentModelingDict[modelingClass].optSummary.dropna(how='all')
             return df.loc[((df != 0) & (~df.isnull())).any(axis=1)]
 
-<<<<<<< HEAD
-    def cluster(self, 
-                numberOfTypicalPeriods=7, 
-                numberOfTimeStepsPerPeriod=24, 
-                segmentation=False,
-                numberOfSegmentsPerPeriod=24, 
-                clusterMethod='hierarchical', 
-                sortValues=True, 
-                storeTSAinstance=False,
-                **kwargs):
-=======
     def cluster(
         self,
         numberOfTypicalPeriods=7,
@@ -534,9 +520,11 @@
 
         # TODO: write esM_aggregated back to "self" instead of returning a new esM_aggregated instance
 
-    def temporal_aggregation(self, numberOfTypicalPeriods=7, numberOfTimeStepsPerPeriod=24, clusterMethod='hierarchical',
+    def temporal_aggregation(self, numberOfTypicalPeriods=7, numberOfTimeStepsPerPeriod=24, 
+                segmentation=False,
+                numberOfSegmentsPerPeriod=24, 
+                clusterMethod='hierarchical',
                 sortValues=True, storeTSAinstance=False, **kwargs):
->>>>>>> 803d7f44
         """
         Cluster the time series data of all components considered in the EnergySystemModel instance and then
         stores the clustered data in the respective components. 
