from FINE.conversion import Conversion, ConversionModel
from FINE import utils
import pyomo.environ as pyomo
import pandas as pd

import warnings


class ConversionDynamic(Conversion):
    """
    Extension of the conversion class with more specific ramping behavior
    """

    def __init__(
        self,
        esM,
        name,
        physicalUnit,
        commodityConversionFactors,
        downTimeMin=None,
        upTimeMin=None,
        rampUpMax=None,
        rampDownMax=None,
        **kwargs
    ):
        """
        Constructor for creating a ConversionDynamic class instance.
        The ConversionDynamic component specific input arguments are described below. The Conversion
        specific input arguments are described in the Conversion class and the general component
        input arguments are described in the Component class.

        **Default arguments:**
        :param downTimeMin: if specified, indicates minimal down time of the component [number of time steps].
            |br| * the default value is None
        :type downTimeMin:
            * None or
            * Integer value in range ]0,numberOfTimeSteps]

        :param upTimeMin: if specified, indicates minimal up time of the component [number of time steps].
            |br| * the default value is None
        :type upTimeMin:
            * None or
            * Integer value in range ]0,numberOfTimeSteps]

        :param rampUpMax: A maximum ramping rate to limit the increase in the operation of the component as share of the installed capacity.
            |br| * the default value is None
        :type rampUpMax:
            * None or
            * Float value in range ]0.0,1.0]

        :param rampDownMax: A maximum ramping rate to limit the decrease in the operation of the component as share of the installed capacity.
            |br| * the default value is None
        :type rampDownMax:
            * None or
            * Float value in range ]0.0,1.0]

        :param **kwargs: All other keyword arguments of the conversion class can be defined as well.
        :type kwargs:
            * Check Conversion Class documentation.
        """
        Conversion.__init__(
            self, esM, name, physicalUnit, commodityConversionFactors, **kwargs
        )

        self.modelingClass = ConversionDynamicModel
        self.downTimeMin = downTimeMin
        self.upTimeMin = upTimeMin
        self.rampUpMax = rampUpMax
        self.rampDownMax = rampDownMax
        utils.checkConversionDynamicSpecficDesignInputParams(self, esM)

    def setTimeSeriesData(self, hasTSA):
        """
        Function for setting the maximum operation rate and fixed operation rate depending on whether a time series
        analysis is requested or not.

        :param hasTSA: states whether a time series aggregation is requested (True) or not (False).
        :type hasTSA: boolean
        """
        super().setTimeSeriesData(hasTSA)
        if hasTSA:
            warnings.warn(
                'Class "ConversionDynamic" works only partially together with "timeSeriesAggregation"'
                + ", since the dynamic constraints between typical periods are relaxed."
                + "Further, if the segmentation is activated, the the time steps have irregular lengths and"
                + " the the minimum up- and downtime are as irregular as well. The ramping is adapted to the"
                + " relative time step lengths."
            )
        return


class ConversionDynamicModel(ConversionModel):

    """
    A ConversionDynamicModel class instance will be instantly created if a ConversionDynamic class instance is initialized.
    It is used for the declaration of the sets, variables and constraints which are valid for the ConversionDynamic
    class instance. These declarations are necessary for the modeling and optimization of the energy system model.
    The ConversionDynamicModel class inherits from the ConversionModel class."""

    def __init__(self):
        self.abbrvName = "conv_dyn"
        self.dimension = "1dim"
        self.componentsDict = {}
        self.capacityVariablesOptimum, self.isBuiltVariablesOptimum = None, None
        self.operationVariablesOptimum = None
        self.optSummary = None

    ####################################################################################################################
    #                                            Declare sparse index sets                                             #
    ####################################################################################################################

    def declareOperationStartStopBinarySet(self, pyM):
        """
        Declare operation related sets for binary decicion variables (operation variables) in the pyomo object for a
        modeling class. This reflects the starting or stopping state of the conversion component.

        :param pyM: pyomo ConcreteModel which stores the mathematical formulation of the model.
        :type pyM: pyomo ConcreteModel
        """
        compDict, abbrvName = self.componentsDict, self.abbrvName

        def declareOperationBinarySet(pyM):
            return (
                (loc, compName)
                for compName, comp in compDict.items()
                for loc in comp.locationalEligibility.index
                if comp.locationalEligibility[loc] == 1
            )

        setattr(
            pyM,
            "operationVarStartStopSetBin_" + abbrvName,
            pyomo.Set(dimen=2, initialize=declareOperationBinarySet),
        )

    def declareOpConstrSetMinDownTime(self, pyM, constrSetName):
        """
        Declare set of locations and components for which downTimeMin is not None.
        """
        compDict, abbrvName = self.componentsDict, self.abbrvName
        varSet = getattr(pyM, "operationVarStartStopSetBin_" + abbrvName)

        def declareOpConstrSetMinDownTime(pyM):
            return (
                (loc, compName)
                for loc, compName in varSet
                if getattr(compDict[compName], "downTimeMin") is not None
            )

        setattr(
            pyM,
            constrSetName + "downTimeMin_" + abbrvName,
            pyomo.Set(dimen=2, initialize=declareOpConstrSetMinDownTime),
        )

    def declareOpConstrSetMinUpTime(self, pyM, constrSetName):
        """
        Declare set of locations and components for which upTimeMin is not None.
        """
        compDict, abbrvName = self.componentsDict, self.abbrvName
        varSet = getattr(pyM, "operationVarStartStopSetBin_" + abbrvName)

        def declareOpConstrSetMinUpTime(pyM):
            return (
                (loc, compName)
                for loc, compName in varSet
                if getattr(compDict[compName], "upTimeMin") is not None
            )

        setattr(
            pyM,
            constrSetName + "upTimeMin_" + abbrvName,
            pyomo.Set(dimen=2, initialize=declareOpConstrSetMinUpTime),
        )

    def declareOpConstrSetMaxRampUp(self, pyM, constrSetName):
        """
        Declare set of locations and components for which rampUpMax is not None.
        """
        compDict, abbrvName = self.componentsDict, self.abbrvName
        varSet = getattr(pyM, "operationVarSet_" + abbrvName)

        def declareOpConstrSetMaxRampUp(pyM):
            return (
                (loc, compName)
                for loc, compName in varSet
                if getattr(compDict[compName], "rampUpMax") is not None
            )

        setattr(
            pyM,
            constrSetName + "rampUpMax_" + abbrvName,
            pyomo.Set(dimen=2, initialize=declareOpConstrSetMaxRampUp),
        )

    def declareOpConstrSetMaxRampDown(self, pyM, constrSetName):
        """
        Declare set of locations and components for which rampDownMax is not None.
        """
        compDict, abbrvName = self.componentsDict, self.abbrvName
        varSet = getattr(pyM, "operationVarSet_" + abbrvName)

        def declareOpConstrSetMaxRampDown(pyM):
            return (
                (loc, compName)
                for loc, compName in varSet
                if getattr(compDict[compName], "rampDownMax") is not None
            )

        setattr(
            pyM,
            constrSetName + "rampDownMax_" + abbrvName,
            pyomo.Set(dimen=2, initialize=declareOpConstrSetMaxRampDown),
        )

    def declareSets(self, esM, pyM):
        """
        Declare sets and dictionaries: design variable sets, operation variable set, operation mode sets and
        linked components dictionary.

        :param esM: EnergySystemModel instance representing the energy system in which the component should be modeled.
        :type esM: esM - EnergySystemModel class instance

        :param pyM: pyomo ConcreteModel which stores the mathematical formulation of the model.
        :type pyM: pyomo ConcreteModel
        """
        super().declareSets(esM, pyM)

        # Declare operation variable sets
        self.declareOperationStartStopBinarySet(pyM)

        # Declare Min down time constraint
        self.declareOpConstrSetMinDownTime(pyM, "opConstrSet")
        self.declareOpConstrSetMinUpTime(pyM, "opConstrSet")
        self.declareOpConstrSetMaxRampUp(pyM, "opConstrSet")
        self.declareOpConstrSetMaxRampDown(pyM, "opConstrSet")

    ####################################################################################################################
    #                                                Declare variables                                                 #
    ####################################################################################################################

    def declareStartStopVariables(self, pyM):
        """
        Declare start/stop variables.

        :param pyM: pyomo ConcreteModel which stores the mathematical formulation of the model.
        :type pyM: pyomo Concrete Model
        """
        setattr(
            pyM,
            "startVariable_" + self.abbrvName,
            pyomo.Var(
                getattr(pyM, "operationVarStartStopSetBin_" + self.abbrvName),
                pyM.timeSet,
                domain=pyomo.Binary,
            ),
        )

        setattr(
            pyM,
            "stopVariable_" + self.abbrvName,
            pyomo.Var(
                getattr(pyM, "operationVarStartStopSetBin_" + self.abbrvName),
                pyM.timeSet,
                domain=pyomo.Binary,
            ),
        )

    def declareVariables(self, esM, pyM, relaxIsBuiltBinary):
        """
        Declare design and operation variables

        :param esM: EnergySystemModel instance representing the energy system in which the component should be modeled.
        :type esM: esM - EnergySystemModel class instance

        :param pyM: pyomo ConcreteModel which stores the mathematical formulation of the model.
        :type pyM: pyomo ConcreteModel
        """
        super().declareVariables(esM, pyM, relaxIsBuiltBinary)

        self.declareStartStopVariables(pyM)

    ####################################################################################################################
    #                                          Declare component constraints                                           #
    ####################################################################################################################

    def minimumDownTime(self, pyM, esM):
        """
        Ensure that conversion unit is not ramping up and down too often by implementing a minimum down time after ramping down.


        :param pyM: pyomo ConcreteModel which stores the mathematical formulation of the model.
        :type pyM: pyomo Concrete Model
        """
        compDict, abbrvName = self.componentsDict, self.abbrvName

        opVarBin = getattr(pyM, "op_bin_" + abbrvName)
<<<<<<< HEAD
        opVarStartBin, opVarStopBin = (
            getattr(pyM, "startVariable_" + abbrvName),
            getattr(pyM, "stopVariable_" + abbrvName),
        )
=======
        opVarStartBin, opVarStopBin = getattr(
            pyM, "startVariable_" + abbrvName
        ), getattr(pyM, "stopVariable_" + abbrvName)
>>>>>>> ad7dfd99
        constrSetMinDownTime = getattr(pyM, "opConstrSet" + "downTimeMin_" + abbrvName)
        if not pyM.hasSegmentation:
            numberOfTimeSteps = len(esM.timeStepsPerPeriod)
        else:
            numberOfTimeSteps = len(esM.segmentsPerPeriod)

        def minimumDownTime1(pyM, loc, compName, p, t):
            if t >= 1:
                return (
                    opVarBin[loc, compName, p, t]
                    - opVarBin[loc, compName, p, t - 1]
                    - opVarStartBin[loc, compName, p, t]
                    + opVarStopBin[loc, compName, p, t]
                    == 0
                )
            else:
                return (
                    opVarBin[loc, compName, p, t]
                    - opVarBin[loc, compName, p, numberOfTimeSteps - 1]
                    - opVarStartBin[loc, compName, p, t]
                    + opVarStopBin[loc, compName, p, t]
                    == 0
                )

        setattr(
            pyM,
            "ConstrMinDownTime1_" + abbrvName,
            pyomo.Constraint(constrSetMinDownTime, pyM.timeSet, rule=minimumDownTime1),
        )

        def minimumDownTime2(pyM, loc, compName, p, t):
            downTimeMin = getattr(compDict[compName], "downTimeMin")
            if t >= downTimeMin:
                return opVarBin[loc, compName, p, t] <= 1 - pyomo.quicksum(
                    opVarStopBin[loc, compName, p, t_down]
                    for t_down in range(t - downTimeMin + 1, t)
                )
            else:
                return opVarBin[loc, compName, p, t] <= 1 - pyomo.quicksum(
                    opVarStopBin[loc, compName, p, t_down] for t_down in range(0, t)
                ) - pyomo.quicksum(
                    opVarStopBin[loc, compName, p, t_down]
                    for t_down in range(
                        numberOfTimeSteps - (downTimeMin - t), numberOfTimeSteps
                    )
                )

        setattr(
            pyM,
            "ConstrMinDownTime2_" + abbrvName,
            pyomo.Constraint(constrSetMinDownTime, pyM.timeSet, rule=minimumDownTime2),
        )

    def minimumUpTime(self, pyM, esM):
        """
        Ensure that conversion unit is not ramping up and down too often by implementing a minimum up time after ramping up.


        :param pyM: pyomo ConcreteModel which stores the mathematical formulation of the model.
        :type pyM: pyomo Concrete Model
        """
        compDict, abbrvName = self.componentsDict, self.abbrvName

        opVarBin = getattr(pyM, "op_bin_" + abbrvName)
<<<<<<< HEAD
        opVarStartBin, opVarStopBin = (
            getattr(pyM, "startVariable_" + abbrvName),
            getattr(pyM, "stopVariable_" + abbrvName),
        )
=======
        opVarStartBin, opVarStopBin = getattr(
            pyM, "startVariable_" + abbrvName
        ), getattr(pyM, "stopVariable_" + abbrvName)
>>>>>>> ad7dfd99
        constrSetMinUpTime = getattr(pyM, "opConstrSet" + "upTimeMin_" + abbrvName)
        if not pyM.hasSegmentation:
            numberOfTimeSteps = len(esM.timeStepsPerPeriod)
        else:
            numberOfTimeSteps = len(esM.segmentsPerPeriod)

        def minimumUpTime1(pyM, loc, compName, p, t):
            downTimeMin = getattr(compDict[compName], "downTimeMin")
            if t >= 1 and downTimeMin == None:  # avoid to set constraints twice
                return (
                    opVarBin[loc, compName, p, t]
                    - opVarBin[loc, compName, p, t - 1]
                    - opVarStartBin[loc, compName, p, t]
                    + opVarStopBin[loc, compName, p, t]
                    == 0
                )
            else:
                return (
                    opVarBin[loc, compName, p, t]
                    - opVarBin[loc, compName, p, numberOfTimeSteps - 1]
                    - opVarStartBin[loc, compName, p, t]
                    + opVarStopBin[loc, compName, p, t]
                    == 0
                )

        setattr(
            pyM,
            "ConstrMinUpTime1_" + abbrvName,
            pyomo.Constraint(constrSetMinUpTime, pyM.timeSet, rule=minimumUpTime1),
        )

        def minimumUpTime2(pyM, loc, compName, p, t):
            upTimeMin = getattr(compDict[compName], "upTimeMin")
            if t >= upTimeMin:
                return opVarBin[loc, compName, p, t] >= pyomo.quicksum(
                    opVarStartBin[loc, compName, p, t_up]
                    for t_up in range(t - upTimeMin + 1, t)
                )
            else:
                return opVarBin[loc, compName, p, t] >= pyomo.quicksum(
                    opVarStartBin[loc, compName, p, t_up] for t_up in range(0, t)
                ) + pyomo.quicksum(
                    opVarStartBin[loc, compName, p, t_up]
                    for t_up in range(
                        numberOfTimeSteps - (upTimeMin - t), numberOfTimeSteps
                    )
                )

        setattr(
            pyM,
            "ConstrMinUpTime2_" + abbrvName,
            pyomo.Constraint(constrSetMinUpTime, pyM.timeSet, rule=minimumUpTime2),
        )

    def rampUpMax(self, pyM, esM):
        """
        Ensure that conversion unit is not ramping up too fast by implementing a maximum ramping rate as share of the installed capacity.


        :param pyM: pyomo ConcreteModel which stores the mathematical formulation of the model.
        :type pyM: pyomo Concrete Model
        """
        compDict, abbrvName = self.componentsDict, self.abbrvName

        opVar = getattr(pyM, "op_" + abbrvName)
        capVar = getattr(pyM, "cap_" + abbrvName)

        constrSetRampUpMax = getattr(pyM, "opConstrSet" + "rampUpMax_" + abbrvName)
        if not pyM.hasSegmentation:
            numberOfTimeSteps = len(esM.timeStepsPerPeriod)
        else:
            numberOfTimeSteps = len(esM.segmentsPerPeriod)

        def rampUpMax(pyM, loc, compName, p, t):
            rampRateMax = getattr(compDict[compName], "rampUpMax")
            if not pyM.hasSegmentation:
                if t >= 1:  # avoid to set constraints twice
                    return (
                        opVar[loc, compName, p, t] - opVar[loc, compName, p, t - 1]
                        <= rampRateMax * capVar[loc, compName]
                    )
                else:
                    return (
                        opVar[loc, compName, p, t]
                        - opVar[loc, compName, p, numberOfTimeSteps - 1]
                        <= rampRateMax * capVar[loc, compName]
                    )
            else:
                if t >= 1:  # avoid to set constraints twice
                    return (
                        opVar[loc, compName, p, t] - opVar[loc, compName, p, t - 1]
                        <= rampRateMax * capVar[loc, compName]
                    )
                else:
                    return (
                        opVar[loc, compName, p, t]
                        - opVar[loc, compName, p, numberOfTimeSteps - 1]
                        <= rampRateMax
                        * esM.timeStepsPerSegment.to_dict()[p, t]
                        * capVar[loc, compName]
                    )

        setattr(
            pyM,
            "ConstrRampUpMax_" + abbrvName,
            pyomo.Constraint(constrSetRampUpMax, pyM.timeSet, rule=rampUpMax),
        )

    def rampDownMax(self, pyM, esM):
        """
        Ensure that conversion unit is not ramping down too fast by implementing a maximum ramping rate as share of the installed capacity.


        :param pyM: pyomo ConcreteModel which stores the mathematical formulation of the model.
        :type pyM: pyomo Concrete Model
        """
        compDict, abbrvName = self.componentsDict, self.abbrvName

        opVar = getattr(pyM, "op_" + abbrvName)
        capVar = getattr(pyM, "cap_" + abbrvName)

        constrSetRampDownMax = getattr(pyM, "opConstrSet" + "rampDownMax_" + abbrvName)
        if not pyM.hasSegmentation:
            numberOfTimeSteps = len(esM.timeStepsPerPeriod)
        else:
            numberOfTimeSteps = len(esM.segmentsPerPeriod)

        def rampDownMax(pyM, loc, compName, p, t):
            rampRateMax = getattr(compDict[compName], "rampDownMax")
            if not pyM.hasSegmentation:
                if t >= 1:  # avoid to set constraints twice
                    return (
                        opVar[loc, compName, p, t - 1] - opVar[loc, compName, p, t]
                        <= rampRateMax * capVar[loc, compName]
                    )
                else:
                    return (
                        opVar[loc, compName, p, numberOfTimeSteps - 1]
                        - opVar[loc, compName, p, t]
                        <= rampRateMax * capVar[loc, compName]
                    )
            else:
                if t >= 1:  # avoid to set constraints twice
                    return (
                        opVar[loc, compName, p, t - 1] - opVar[loc, compName, p, t]
                        <= rampRateMax * capVar[loc, compName]
                    )
                else:
                    return (
                        opVar[loc, compName, p, numberOfTimeSteps - 1]
                        - opVar[loc, compName, p, t]
                        <= rampRateMax
                        * esM.timeStepsPerSegment.to_dict()[p, t]
                        * capVar[loc, compName]
                    )

        setattr(
            pyM,
            "ConstrRampDownMax_" + abbrvName,
            pyomo.Constraint(constrSetRampDownMax, pyM.timeSet, rule=rampDownMax),
        )

    def declareComponentConstraints(self, esM, pyM):
        """
        Declare time independent and dependent constraints.

        :param esM: EnergySystemModel instance representing the energy system in which the component should be modeled.
        :type esM: EnergySystemModel class instance

        :param pyM: pyomo ConcreteModel which stores the mathematical formulation of the model.
        :type pyM: pyomo Concrete Model
        """
        super().declareComponentConstraints(esM, pyM)

        ################################################################################################################
        #                                         Dynamic Constraints                                                  #
        ################################################################################################################
        self.minimumDownTime(pyM, esM)
        self.minimumUpTime(pyM, esM)
        self.rampUpMax(pyM, esM)
        self.rampDownMax(pyM, esM)<|MERGE_RESOLUTION|>--- conflicted
+++ resolved
@@ -295,16 +295,9 @@
         compDict, abbrvName = self.componentsDict, self.abbrvName
 
         opVarBin = getattr(pyM, "op_bin_" + abbrvName)
-<<<<<<< HEAD
-        opVarStartBin, opVarStopBin = (
-            getattr(pyM, "startVariable_" + abbrvName),
-            getattr(pyM, "stopVariable_" + abbrvName),
-        )
-=======
         opVarStartBin, opVarStopBin = getattr(
             pyM, "startVariable_" + abbrvName
         ), getattr(pyM, "stopVariable_" + abbrvName)
->>>>>>> ad7dfd99
         constrSetMinDownTime = getattr(pyM, "opConstrSet" + "downTimeMin_" + abbrvName)
         if not pyM.hasSegmentation:
             numberOfTimeSteps = len(esM.timeStepsPerPeriod)
@@ -369,16 +362,9 @@
         compDict, abbrvName = self.componentsDict, self.abbrvName
 
         opVarBin = getattr(pyM, "op_bin_" + abbrvName)
-<<<<<<< HEAD
-        opVarStartBin, opVarStopBin = (
-            getattr(pyM, "startVariable_" + abbrvName),
-            getattr(pyM, "stopVariable_" + abbrvName),
-        )
-=======
         opVarStartBin, opVarStopBin = getattr(
             pyM, "startVariable_" + abbrvName
         ), getattr(pyM, "stopVariable_" + abbrvName)
->>>>>>> ad7dfd99
         constrSetMinUpTime = getattr(pyM, "opConstrSet" + "upTimeMin_" + abbrvName)
         if not pyM.hasSegmentation:
             numberOfTimeSteps = len(esM.timeStepsPerPeriod)
