from abc import ABCMeta, abstractmethod
from FINE import utils
import warnings
import pyomo.environ as pyomo
import pandas as pd


class Component(metaclass=ABCMeta):
    """
    The Component class includes the general methods and arguments for the components which are add-able to
    the energy system model (e.g. storage component, source component, transmission component). Every of these
    components inherits from the Component class.

    """

    def __init__(
        self,
        esM,
        name,
        dimension,
        hasCapacityVariable,
        capacityVariableDomain="continuous",
        capacityPerPlantUnit=1,
        hasIsBuiltBinaryVariable=False,
        bigM=None,
        locationalEligibility=None,
        capacityMin=None,
        capacityMax=None,
        partLoadMin=None,
        sharedPotentialID=None,
        linkedQuantityID=None,
        capacityFix=None,
        isBuiltFix=None,
        investPerCapacity=0,
        investIfBuilt=0,
        opexPerCapacity=0,
        opexIfBuilt=0,
        QPcostScale=0,
        interestRate=0.08,
        economicLifetime=10,
        technicalLifetime=None,
        yearlyFullLoadHoursMin=None,
        yearlyFullLoadHoursMax=None,
    ):
        """
        Constructor for creating an Component class instance.

        **Required arguments:**

        :param esM: energy system model to which the component should be added. Used for unit checks.
        :type esM: EnergySystemModel instance from the FINE package

        :param name: name of the component. Has to be unique (i.e. no other components with that name can
            already exist in the EnergySystemModel instance to which the component is added).
        :type name: string

        :param hasCapacityVariable: specifies if the component should be modeled with a capacity or not. Examples:\n
            * An electrolyzer has a capacity given in GW_electric -> hasCapacityVariable is True.
            * In the energy system, biogas can, from a model perspective, be converted into methane (and then
              used in conventional power plants which emit CO2) by getting CO2 from the environment. Thus,
              using biogas in conventional power plants is, from a balance perspective, CO2 free. This
              conversion is purely theoretical and does not require a capacity -> hasCapacityVariable
              is False.
            * A electricity cable has a capacity given in GW_electric -> hasCapacityVariable is True.
            * If the transmission capacity of a component is unlimited -> hasCapacityVariable is False.
            * A wind turbine has a capacity given in GW_electric -> hasCapacityVariable is True.
            * Emitting CO2 into the environment is not per se limited by a capacity ->
              hasCapacityVariable is False.\n
        :type hasCapacityVariable: boolean

        **Default arguments:**

        :param capacityVariableDomain: describes the mathematical domain of the capacity variables, if they are
            specified. By default, the domain is specified as 'continuous' and thus declares the variables as positive
            (>=0) real values. The second input option that is available for this parameter is 'discrete', which
            declares the variables as positive (>=0) integer values.
            |br| * the default value is 'continuous'
        :type capacityVariableDomain: string ('continuous' or 'discrete')

        :param capacityPerPlantUnit: capacity of one plant of the component (in the specified physicalUnit of
            the plant). The default is 1, thus the number of plants is equal to the installed capacity.
            This parameter should be specified when using a 'discrete' capacityVariableDomain.
            It can be specified when using a 'continuous' variable domain.
            |br| * the default value is 1
        :type capacityPerPlantUnit: strictly positive float

        :param hasIsBuiltBinaryVariable: specifies if binary decision variables should be declared for\n
            * each eligible location of the component, which indicates if the component is built at that location or
              not (dimension=1dim).
            * each eligible connection of the transmission component, which indicates if the component is built
              between two locations or not (dimension=2dim).\n
            The binary variables can be used to enforce one-time investment cost or capacity-independent
            annual operation cost. If a minimum capacity is specified and this parameter is set to True,
            the minimum capacities are only considered if a component is built (i.e. if a component is built
            at that location, it has to be built with a minimum capacity of XY GW, otherwise it is set to 0 GW).
            |br| * the default value is False
        :type hasIsBuiltBinaryVariable: boolean

        :param bigM: the bigM parameter is only required when the hasIsBuiltBinaryVariable parameter is set to
            True. In that case, it is set as a strictly positive float, otherwise it can remain a None value.
            If not None and the ifBuiltBinaryVariables parameter is set to True, the parameter enforces an
            artificial upper bound on the maximum capacities which should, however, never be reached. The value
            should be chosen as small as possible but as large as necessary so that the optimal values of the
            designed capacities are well below this value after the optimization.
            |br| * the default value is None
        :type bigM: None or strictly positive float

        :param locationalEligibility:\n
            * Pandas Series that indicates if a component can be built at a location (=1) or not (=0)
              (dimension=1dim) or
            * Pandas Series or DataFrame that indicates if a component can be built between two
              locations (=1) or not (=0) (dimension=2dim).\n
            If not specified and a maximum or fixed capacity or time series is given, the parameter will be
            set based on these inputs. If the parameter is specified, a consistency check is done to ensure
            that the parameters indicate the same locational eligibility. If the parameter is not specified,
            and also no other of the parameters is specified, it is assumed that the component is eligible in
            each location and all values are set to 1.
            This parameter is the key part for ensuring small built times of the optimization problem by avoiding the
            declaration of unnecessary variables and constraints.
            |br| * the default value is None
        :type locationalEligibility:\n
            * None or
            * Pandas Series with values equal to 0 and 1. The indices of the series have to equal the in the
              energy system model specified locations (dimension=1dim) or connections between these locations
              in the format of 'loc1' + '_' + 'loc2' (dimension=2dim) or
            * Pandas DataFrame with values equal to 0 and 1. The column and row indices of the DataFrame have
              to equal the in the energy system model specified locations.

        :param capacityMin: if specified, indicates the minimum capacities. The type of this parameter depends on the
            dimension of the component: If dimension=1dim, it has to be a Pandas Series. If dimension=2dim, it has to
            to be a Pandas Series or DataFrame. If binary decision variables are declared, capacityMin is only used
            if the component is built.
            |br| * the default value is None
        :type capacityMin:
            * None or
            * Pandas Series with positive (>=0) values. The indices of the series have to equal the in the
              energy system model specified locations (dimension=1dim) or connections between these locations
              in the format of 'loc1' + '_' + 'loc2' (dimension=2dim) or
            * Pandas DataFrame with positive (>=0) values. The row and column indices of the DataFrame have
              to equal the in the energy system model specified locations.

        :param capacityMax: if specified, indicates the maximum capacities. The type of this parameter depends on the
            dimension of the component: If dimension=1dim, it has to be a Pandas Series. If dimension=2dim, it has to
            to be a Pandas Series or DataFrame.
            |br| * the default value is None
        :type capacityMax:
            * None or
            * Pandas Series with positive (>=0) values. The indices of the series have to equal the in the
              energy system model specified locations (dimension=1dim) or connections between these locations
              in the format of 'loc1' + '_' + 'loc2' (dimension=2dim) or
            * Pandas DataFrame with positive (>=0) values. The row and column indices of the DataFrame have
              to equal the in the energy system model specified locations.

        :param partLoadMin: if specified, indicates minimal part load of component.
        :type partLoadMin:
            * None or
            * Float value in range ]0;1]

        :param sharedPotentialID: if specified, indicates that the component has to share its maximum
            potential capacity with other components (e.g. due to space limitations). The shares of how
            much of the maximum potential is used have to add up to less then 100%.
            |br| * the default value is None
        :type sharedPotentialID: string

        :param linkedQuantityID: if specified, indicates that the components with the same ID are built with the same number.
            (e.g. if a vehicle with an engine is built also a storage needs to be built)
            |br| * the default value is None
        :type linkedQuantityID: string

        :param capacityFix: if specified, indicates the fixed capacities. The type of this parameter
            depends on the dimension of the component: If dimension=1dim, it has to be a Pandas Series.
            If dimension=2dim, it has to be a Pandas Series or DataFrame.
            |br| * the default value is None
        :type capacityFix:
            * None or
            * Pandas Series with positive (>=0) values. The indices of the series have to equal the in the
              energy system model specified locations (dimension=1dim) or connections between these locations
              in the format of 'loc1' + '_' + 'loc2' (dimension=2dim) or
            * Pandas DataFrame with positive (>=0) values. The row and column indices of the DataFrame have
              to equal the in the energy system model specified locations.

        :param isBuiltFix: if specified, indicates fixed decisions in which or between which locations the component is
            built (i.e. sets the isBuilt binary variables). The type of this parameter
            depends on the dimension of the component: If dimension=1dim, it has to be a Pandas Series.
            If dimension=2dim, it has to be a Pandas Series or DataFrame.
            |br| * the default value is None
        :type isBuiltFix:
            * None or
            * Pandas Series with values equal to 0 and 1. The indices of the series have to equal the in the
              energy system model specified locations (dimension=1dim) or connections between these locations
              in the format of 'loc1' + '_' + 'loc2' (dimension=2dim) or
            * Pandas DataFrame with values equal to 0 and 1. The row and column indices of the DataFrame
              have to equal the in the energy system model specified locations.

        :param investPerCapacity: describes the investment costs for one unit of the capacity. The
            invest of a component is obtained by multiplying the built capacities
            of the component (in the physicalUnit of the component) with the investPerCapacity factor.
            The value has to match the unit costUnit/physicalUnit (e.g. Euro/kW).
            The investPerCapacity can either be given as\n
            * a float or a Pandas Series with location specific values (dimension=1dim). The cost unit in which the
              parameter is given has to match the one specified in the energy system model (e.g. Euro, Dollar,
              1e6 Euro). The value has to match the unit
              costUnit/physicalUnit (e.g. Euro/kW, 1e6 Euro/GW) or
            * a float or a Pandas Series or DataFrame with location specific values (dimension=2dim). The cost unit
              in which the parameter is given has to match the one specified in the energy system model divided by
              the specified lengthUnit (e.g. Euro/m, Dollar/m, 1e6 Euro/km). The value has to match the unit
              costUnit/(lengthUnit * physicalUnit) (e.g. Euro/(kW * m), 1e6 Euro/(GW * km)) \n
            |br| * the default value is 0
        :type investPerCapacity:
            * None or
            * Pandas Series with positive (>=0) values. The indices of the series have to equal the in the
              energy system model specified locations (dimension=1dim) or connections between these locations
              in the format of 'loc1' + '_' + 'loc2' (dimension=2dim) or
            * Pandas DataFrame with positive (>=0) values. The row and column indices of the DataFrame have
              to equal the in the energy system model specified locations.

        :param investIfBuilt: a capacity-independent invest which only arises in a location if a component
            is built at that location. The investIfBuilt can either be given as\n
            * a float or a Pandas Series with location specific values (dimension=1dim). The cost unit in which
              the parameter is given has to match the one specified in the energy system model (e.g. Euro, Dollar,
              1e6 Euro) or
            * a float or a Pandas Series or DataFrame with location specific values (dimension=2dim). The cost unit
              in which the parameter is given has to match the one specified in the energy system model divided by
              the specified lengthUnit (e.g. Euro/m, Dollar/m, 1e6 Euro/km)\n
            |br| * the default value is 0
        :type investIfBuilt:
            * None or
            * Pandas Series with positive (>=0) values. The indices of the series have to equal the in the
              energy system model specified locations (dimension=1dim) or connections between these locations
              in the format of 'loc1' + '_' + 'loc2' (dimension=2dim) or
            * Pandas DataFrame with positive (>=0) values. The row and column indices of the DataFrame have
              to equal the in the energy system model specified locations.

        :param opexPerCapacity: describes the operational cost for one unit of capacity. The annual operational cost,
            which are only a function of the capacity of the component (in the physicalUnit of the component) and not
            of the specific operation itself, are obtained by multiplying the capacity of the component at a location
            with the opexPerCapacity factor. The opexPerCapacity factor can either be given as\n
            * a float or a Pandas Series with location specific values (dimension=1dim). The cost unit in which the
              parameter is given has to match the one specified in the energy system model (e.g. Euro, Dollar,
              1e6 Euro). The value has to match the unit
              costUnit/physicalUnit (e.g. Euro/kW, 1e6 Euro/GW)  or
            * a float or a Pandas Series or DataFrame with location specific values (dimension=2dim). The cost unit
              in which the parameter is given has to match the one specified in the energy system model divided by
              the specified lengthUnit (e.g. Euro/m, Dollar/m, 1e6 Euro/km). The value has to match the unit
              costUnit/(lengthUnit * physicalUnit) (e.g. Euro/(kW * m), 1e6 Euro/(GW * km))\n
            |br| * the default value is 0
        :type opexPerCapacity:
            * None or
            * Pandas Series with positive (>=0) values. The indices of the series have to equal the in the
              energy system model specified locations (dimension=1dim) or connections between these locations
              in the format of 'loc1' + '_' + 'loc2' (dimension=2dim) or
            * Pandas DataFrame with positive (>=0) values. The row and column indices of the DataFrame have
              to equal the in the energy system model specified locations.

        :param opexIfBuilt: a capacity-independent annual operational cost which only arises in a location
            if a component is built at that location. The opexIfBuilt can either be given as\n
            * a float or a Pandas Series with location specific values (dimension=1dim) . The cost unit in which
              the parameter is given has to match the one specified in the energy system model (e.g. Euro, Dollar,
              1e6 Euro) or
            * a float or a Pandas Series or DataFrame with location specific values (dimension=2dim). The cost unit
              in which the parameter is given has to match the one specified in the energy system model divided by
              the specified lengthUnit (e.g. Euro/m, Dollar/m, 1e6 Euro/km). \n
            |br| * the default value is 0
        :type opexIfBuilt:
            * None or
            * Pandas Series with positive (>=0) values. The indices of the series have to equal the in the
              energy system model specified locations (dimension=1dim) or connections between these locations
              in the format of 'loc1' + '_' + 'loc2' (dimension=2dim) or
            * Pandas DataFrame with positive (>=0) values. The row and column indices of the DataFrame have
              to equal the in the energy system model specified locations.

        :param QPcostScale: describes the absolute deviation of the minimum or maximum cost value from
            the average or weighted average cost value. For further information see
            Lopion et al. (2019): "Cost Uncertainties in Energy System Optimization Models:
            A Quadratic Programming Approach for Avoiding Penny Switching Effects".
            |br| * the default value is 0, i.e. the problem is not quadratic.
        :type QPcostScale:
            * float between 0 and 1
            * Pandas Series with positive (0 <= QPcostScale <= 1) values. The indices of the series have to equal the in the
              energy system model specified locations (dimension=1dim) or connections between these locations
              in the format of 'loc1' + '_' + 'loc2' (dimension=2dim) or
            * Pandas DataFrame with positive (0 <= QPcostScale <= 1) values. The row and column indices of the DataFrame have
              to equal the in the energy system model specified locations.

        :param interestRate: interest rate which is considered for computing the annuities of the invest
            of the component (depreciates the invests over the economic lifetime).
            A value of 0.08 corresponds to an interest rate of 8%.
            |br| * the default value is 0.08
        :type interestRate:
            * None or
            * Pandas Series with positive (>=0) values. The indices of the series have to equal the in the
              energy system model specified locations (dimension=1dim) or connections between these locations
              in the format of 'loc1' + '_' + 'loc2' (dimension=2dim) or
            * Pandas DataFrame with positive (>=0) values. The row and column indices of the DataFrame have
              to equal the in the energy system model specified locations.

        :param economicLifetime: economic lifetime of the component which is considered for computing the
            annuities of the invest of the component (aka depreciation time).
            |br| * the default value is 10
        :type economicLifetime:
            * None or
            * Pandas Series with positive (>=0) values. The indices of the series have to equal the in the
              energy system model specified locations (dimension=1dim) or connections between these locations
              in the format of 'loc1' + '_' + 'loc2' (dimension=2dim) or
            * Pandas DataFrame with positive (>=0) values. The row and column indices of the DataFrame have
              to equal the in the energy system model specified locations.

        :param technicalLifetime: technical lifetime of the component which is considered for computing the
            stocks.
            |br| * the default value is None
        :type technicalLifetime:
            * None or
            * Pandas Series with positive (>=0) values. The indices of the series have to equal the in the
              energy system model specified locations (dimension=1dim) or connections between these locations
              in the format of 'loc1' + '_' + 'loc2' (dimension=2dim) or
            * Pandas DataFrame with positive (>=0) values. The row and column indices of the DataFrame have
              to equal the in the energy system model specified locations.

        :param yearlyFullLoadHoursMin: if specified, indicates the maximum yearly full load hours.
            |br| * the default value is None
        :type yearlyFullLoadHoursMin:
            * None or
            * Float with positive (>=0) value or
            * Pandas Series with positive (>=0) values. The indices of the series have to equal the in the
              energy system model specified locations (dimension=1dim) or connections between these locations
              in the format of 'loc1' + '_' + 'loc2' (dimension=2dim).

        :param yearlyFullLoadHoursMax: if specified, indicates the maximum yearly full load hours.
            |br| * the default value is None
        :type yearlyFullLoadHoursMax:
            * None or
            * Float with positive (>=0) value or
            * Pandas Series with positive (>=0) values. The indices of the series have to equal the in the
              energy system model specified locations (dimension=1dim) or connections between these locations
              in the format of 'loc1' + '_' + 'loc2' (dimension=2dim).

        :param modelingClass: to the Component connected modeling class.
            |br| * the default value is ModelingClass
        :type modelingClass: a class inheriting from ComponentModeling
        """
        # Set general component data
        utils.isEnergySystemModelInstance(esM)
        self.name = name
        self.dimension = dimension
        self.modelingClass = ComponentModel

        # Set design variable modeling parameters
        utils.checkDesignVariableModelingParameters(
            esM,
            capacityVariableDomain,
            hasCapacityVariable,
            capacityPerPlantUnit,
            hasIsBuiltBinaryVariable,
            bigM,
        )
        self.hasCapacityVariable = hasCapacityVariable
        self.capacityVariableDomain = capacityVariableDomain
        self.capacityPerPlantUnit = capacityPerPlantUnit
        self.hasIsBuiltBinaryVariable = hasIsBuiltBinaryVariable
        self.bigM = bigM
        self.partLoadMin = partLoadMin

        # Set economic data
        elig = locationalEligibility
        self.investPerCapacity = utils.checkAndSetCostParameter(
            esM, name, investPerCapacity, dimension, elig
        )
        self.investIfBuilt = utils.checkAndSetCostParameter(
            esM, name, investIfBuilt, dimension, elig
        )
        self.opexPerCapacity = utils.checkAndSetCostParameter(
            esM, name, opexPerCapacity, dimension, elig
        )
        self.opexIfBuilt = utils.checkAndSetCostParameter(
            esM, name, opexIfBuilt, dimension, elig
        )
        self.QPcostScale = utils.checkAndSetCostParameter(
            esM, name, QPcostScale, dimension, elig
        )
        self.interestRate = utils.checkAndSetCostParameter(
            esM, name, interestRate, dimension, elig
        )
        self.economicLifetime = utils.checkAndSetCostParameter(
            esM, name, economicLifetime, dimension, elig
        )
        technicalLifetime = utils.checkTechnicalLifetime(
            esM, technicalLifetime, economicLifetime
        )
        self.technicalLifetime = utils.checkAndSetCostParameter(
            esM, name, technicalLifetime, dimension, elig
        )
        self.CCF = utils.getCapitalChargeFactor(
            self.interestRate, self.economicLifetime
        )

        # Set location-specific design parameters
        self.locationalEligibility = locationalEligibility
        self.sharedPotentialID = sharedPotentialID
        self.capacityMin = utils.castToSeries(capacityMin, esM)
        self.capacityMax = utils.castToSeries(capacityMax, esM)
        self.capacityFix = utils.castToSeries(capacityFix, esM)
        self.linkedQuantityID = linkedQuantityID
        self.yearlyFullLoadHoursMin = utils.checkAndSetFullLoadHoursParameter(
            esM, name, yearlyFullLoadHoursMin, dimension, elig
        )
        self.yearlyFullLoadHoursMax = utils.checkAndSetFullLoadHoursParameter(
            esM, name, yearlyFullLoadHoursMax, dimension, elig
        )
        self.isBuiltFix = isBuiltFix
        utils.checkLocationSpecficDesignInputParams(self, esM)

        # Set quadratic capacity bounds and residual cost scale (1-cost scale)
        self.QPbound = utils.getQPbound(
            self.QPcostScale, self.capacityMax, self.capacityMin
        )
        self.QPcostDev = utils.getQPcostDev(self.QPcostScale)

        #
        # # Variables at optimum (set after optimization)
        # self.capacityVariablesOptimum = None
        # self.isBuiltVariablesOptimum = None
        # self.operationVariablesOptimum = {}

    def addToEnergySystemModel(self, esM):
        """
        Add the component to an EnergySystemModel instance (esM). If the respective component class is not already in
        the esM, it is added as well.

        :param esM: EnergySystemModel instance representing the energy system in which the component should be modeled.
        :type esM: EnergySystemModel instance
        """
        esM.isTimeSeriesDataClustered = False
        if self.name in esM.componentNames:
            if (
                esM.componentNames[self.name] == self.modelingClass.__name__
                and esM.verbose < 2
            ):
                warnings.warn(
                    "Component identifier "
                    + self.name
                    + " already exists. Data will be overwritten."
                )
            elif esM.componentNames[self.name] != self.modelingClass.__name__:
                raise ValueError("Component name " + self.name + " is not unique.")
        else:
            esM.componentNames.update({self.name: self.modelingClass.__name__})
        mdl = self.modelingClass.__name__
        if mdl not in esM.componentModelingDict:
            esM.componentModelingDict.update({mdl: self.modelingClass()})
        esM.componentModelingDict[mdl].componentsDict.update({self.name: self})

    def prepareTSAInput(self, rateFix, rateMax, rateName, rateWeight, weightDict, data):
        """
        Format the time series data of a component to fit the requirements of the time series aggregation package and
        return a list of formatted data.

        :param rateFix: a fixed operation time series or None
        :type rateFix: Pandas DataFrame or None

        :param rateMax: a maximum operation time series or None
        :type rateMax: Pandas DataFrame of None

        :param rateName: name of the time series (to ensure uniqueness if a component has multiple relevant time series)
        :type rateName: string

        :param rateWeight: weight of the time series in the clustering process
        :type rateWeight: positive float (>=0)

        :param weightDict: dictionary to which the weight is added
        :type weightDict: dict

        :param data: list to which the formatted data is added
        :type data: list of Pandas DataFrames

        :return: data
        :rtype: Pandas DataFrame
        """
        data_ = (
            rateFix if rateFix is not None else rateMax
        )  # INFO: A component can have either rateFix or rateMax.
        # Which is unknown before, So it's checked here.

        if data_ is not None:
            data_ = data_.copy()
            uniqueIdentifiers = [self.name + rateName + loc for loc in data_.columns]
            data_.rename(
                columns={loc: self.name + rateName + loc for loc in data_.columns},
                inplace=True,
            )
            weightDict.update(
                {id: rateWeight for id in uniqueIdentifiers}
            ), data.append(data_)
        return weightDict, data

    def getTSAOutput(self, rate, rateName, data):
        """
        Return a reformatted time series data after applying time series aggregation, if the original time series
        data is not None.

        :param rate: Full (unclustered) time series data or None
        :type rate: Pandas DataFrame or None

        :param rateName: name of the time series (to ensure uniqueness if a component has multiple relevant time series)
        :type rateName: string

        :param data: Pandas DataFrame with the clustered time series data of all components in the energy system
        :type data: Pandas DataFrame

        :return: reformatted data or None
        :rtype: Pandas DataFrame
        """
        if rate is not None:
            uniqueIdentifiers = [self.name + rateName + loc for loc in rate.columns]
            data_ = data[uniqueIdentifiers].copy()
            data_.rename(
                columns={self.name + rateName + loc: loc for loc in rate.columns},
                inplace=True,
            )
            return data_
        else:
            return None

    @abstractmethod
    def setTimeSeriesData(self, hasTSA):
        """
        Abstract method which has to be implemented by subclasses (otherwise a NotImplementedError raises). Sets
        the time series data of a component (either the full time series if hasTSA is false or the aggregated
        time series if hasTSA is True).

        :param hasTSA: indicates if time series aggregation should be considered for modeling
        :type hasTSA: boolean
        """
        raise NotImplementedError

    @abstractmethod
    def getDataForTimeSeriesAggregation(self):
        """
        Abstract method which has to be implemented by subclasses (otherwise a NotImplementedError raises). Get
        all time series data of a component for time series aggregation.
        """
        raise NotImplementedError

    @abstractmethod
    def setAggregatedTimeSeriesData(self, data):
        """
        Abstract method which has to be implemented by subclasses (otherwise a NotImplementedError raises). Set
        aggregated time series data after applying time series aggregation.

        :param data: time series data
        :type data: Pandas DataFrame
        """
        raise NotImplementedError


class ComponentModel(metaclass=ABCMeta):
    """
    The ComponentModel class provides the general methods used for modeling the components.
    Every model class of the several component technologies inherits from the ComponentModel class.
    Within the ComponentModel class, general valid sets, variables and constraints are declared.
    """

    def __init__(self):
<<<<<<< HEAD
        """ Constructor for creating a ComponentModel class instance. """
=======
        """Constructor for creating a ComponentModel class instance."""
>>>>>>> ad7dfd99
        self.abbrvName = ""
        self.dimension = ""
        self.componentsDict = {}
        self.capacityVariablesOptimum, self.isBuiltVariablesOptimum = None, None
        self.operationVariablesOptimum = {}
        self.optSummary = None

    ####################################################################################################################
    #                           Functions for declaring design and operation variables sets                            #
    ####################################################################################################################

    def declareDesignVarSet(self, pyM):
        """
        Declare set for capacity variables in the pyomo object for a modeling class.

        :param pyM: pyomo ConcreteModel which stores the mathematical formulation of the model.
        :type pyM: pyomo ConcreteModel
        """

        compDict, abbrvName = self.componentsDict, self.abbrvName

        def declareDesignVarSet(pyM):
            return (
                (loc, compName)
                for compName, comp in compDict.items()
                for loc in comp.locationalEligibility.index
                if comp.locationalEligibility[loc] == 1 and comp.hasCapacityVariable
            )

        setattr(
            pyM,
            "designDimensionVarSet_" + abbrvName,
            pyomo.Set(dimen=2, initialize=declareDesignVarSet),
        )

    def declareContinuousDesignVarSet(self, pyM):
        """
        Declare set for continuous number of installed components in the pyomo object for a modeling class.

        :param pyM: pyomo ConcreteModel which stores the mathematical formulation of the model.
        :type pyM: pyomo ConcreteModel
        """
        compDict, abbrvName = self.componentsDict, self.abbrvName

        def declareContinuousDesignVarSet(pyM):
            return (
                (loc, compName)
                for loc, compName in getattr(pyM, "designDimensionVarSet_" + abbrvName)
                if compDict[compName].capacityVariableDomain == "continuous"
            )

        setattr(
            pyM,
            "continuousDesignDimensionVarSet_" + abbrvName,
            pyomo.Set(dimen=2, initialize=declareContinuousDesignVarSet),
        )

    def declareDiscreteDesignVarSet(self, pyM):
        """
        Declare set for discrete number of installed components in the pyomo object for a modeling class.

        :param pyM: pyomo ConcreteModel which stores the mathematical formulation of the model.
        :type pyM: pyomo ConcreteModel
        """
        compDict, abbrvName = self.componentsDict, self.abbrvName

        def declareDiscreteDesignVarSet(pyM):
            return (
                (loc, compName)
                for loc, compName in getattr(pyM, "designDimensionVarSet_" + abbrvName)
                if compDict[compName].capacityVariableDomain == "discrete"
            )

        setattr(
            pyM,
            "discreteDesignDimensionVarSet_" + abbrvName,
            pyomo.Set(dimen=2, initialize=declareDiscreteDesignVarSet),
        )

    def declareDesignDecisionVarSet(self, pyM):
        """
        Declare set for design decision variables in the pyomo object for a modeling class.

        :param pyM: pyomo ConcreteModel which stores the mathematical formulation of the model.
        :type pyM: pyomo ConcreteModel
        """
        compDict, abbrvName = self.componentsDict, self.abbrvName

        def declareDesignDecisionVarSet(pyM):
            return (
                (loc, compName)
                for loc, compName in getattr(pyM, "designDimensionVarSet_" + abbrvName)
                if compDict[compName].hasIsBuiltBinaryVariable
            )

        setattr(
            pyM,
            "designDecisionVarSet_" + abbrvName,
            pyomo.Set(dimen=2, initialize=declareDesignDecisionVarSet),
        )

    def declareOpVarSet(self, esM, pyM):
        """
        Declare operation related sets (operation variables and mapping sets) in the pyomo object for a
        modeling class.

        :param esM: EnergySystemModel instance representing the energy system in which the component should be modeled.
        :type esM: EnergySystemModel instance

        :param pyM: pyomo ConcreteModel which stores the mathematical formulation of the model.
        :type pyM: pyomo ConcreteModel
        """
        compDict, abbrvName = self.componentsDict, self.abbrvName

        # Set for operation variables
        def declareOpVarSet(pyM):
            return (
                (loc, compName)
                for compName, comp in compDict.items()
                for loc in comp.locationalEligibility.index
                if comp.locationalEligibility[loc] == 1
            )

        setattr(
            pyM,
            "operationVarSet_" + abbrvName,
            pyomo.Set(dimen=2, initialize=declareOpVarSet),
        )

        if self.dimension == "1dim":
            # Dictionary which lists all components of the modeling class at one location
            setattr(
                pyM,
                "operationVarDict_" + abbrvName,
                {
                    loc: {
                        compName
                        for compName in compDict
                        if (loc, compName)
                        in getattr(pyM, "operationVarSet_" + abbrvName)
                    }
                    for loc in esM.locations
                },
            )
        elif self.dimension == "2dim":
            # Dictionaries which list all outgoing and incoming components at a location
            setattr(
                pyM,
                "operationVarDictOut_" + abbrvName,
                {
                    loc: {
                        loc_: {
                            compName
                            for compName in compDict
                            if (loc + "_" + loc_, compName)
                            in getattr(pyM, "operationVarSet_" + abbrvName)
                        }
                        for loc_ in esM.locations
                    }
                    for loc in esM.locations
                },
            )
            setattr(
                pyM,
                "operationVarDictIn_" + abbrvName,
                {
                    loc: {
                        loc_: {
                            compName
                            for compName in compDict
                            if (loc_ + "_" + loc, compName)
                            in getattr(pyM, "operationVarSet_" + abbrvName)
                        }
                        for loc_ in esM.locations
                    }
                    for loc in esM.locations
                },
            )

    def declareOperationBinarySet(self, pyM):
        """
        Declare operation related sets for binary decicion variables (operation variables) in the pyomo object for a
        modeling class. This reflects an on/off decision for the regarding component.

        :param pyM: pyomo ConcreteModel which stores the mathematical formulation of the model.
        :type pyM: pyomo ConcreteModel
        """
        compDict, abbrvName = self.componentsDict, self.abbrvName

        def declareOperationBinarySet(pyM):
            return (
                (loc, compName)
                for compName, comp in compDict.items()
                for loc in comp.locationalEligibility.index
                if comp.locationalEligibility[loc] == 1
            )

        setattr(
            pyM,
            "operationVarSetBin_" + abbrvName,
            pyomo.Set(dimen=2, initialize=declareOperationBinarySet),
        )

    ####################################################################################################################
    #                                   Functions for declaring operation mode sets                                    #
    ####################################################################################################################

    def declareOpConstrSet1(self, pyM, constrSetName, rateMax, rateFix):
        """
        Declare set of locations and components for which hasCapacityVariable is set to True and neither the
        maximum nor the fixed operation rate is given.
        """
        compDict, abbrvName = self.componentsDict, self.abbrvName
        varSet = getattr(pyM, "operationVarSet_" + abbrvName)

        def declareOpConstrSet1(pyM):
            return (
                (loc, compName)
                for loc, compName in varSet
                if compDict[compName].hasCapacityVariable
                and getattr(compDict[compName], rateMax) is None
                and getattr(compDict[compName], rateFix) is None
            )

        setattr(
            pyM,
            constrSetName + "1_" + abbrvName,
            pyomo.Set(dimen=2, initialize=declareOpConstrSet1),
        )

    def declareOpConstrSet2(self, pyM, constrSetName, rateFix):
        """
        Declare set of locations and components for which hasCapacityVariable is set to True and a fixed
        operation rate is given.
        """
        compDict, abbrvName = self.componentsDict, self.abbrvName
        varSet = getattr(pyM, "operationVarSet_" + abbrvName)

        def declareOpConstrSet2(pyM):
            return (
                (loc, compName)
                for loc, compName in varSet
                if compDict[compName].hasCapacityVariable
                and getattr(compDict[compName], rateFix) is not None
            )

        setattr(
            pyM,
            constrSetName + "2_" + abbrvName,
            pyomo.Set(dimen=2, initialize=declareOpConstrSet2),
        )

    def declareOpConstrSet3(self, pyM, constrSetName, rateMax):
        """
        Declare set of locations and components for which  hasCapacityVariable is set to True and a maximum
        operation rate is given.
        """
        compDict, abbrvName = self.componentsDict, self.abbrvName
        varSet = getattr(pyM, "operationVarSet_" + abbrvName)

        def declareOpConstrSet3(pyM):
            return (
                (loc, compName)
                for loc, compName in varSet
                if compDict[compName].hasCapacityVariable
                and getattr(compDict[compName], rateMax) is not None
            )

        setattr(
            pyM,
            constrSetName + "3_" + abbrvName,
            pyomo.Set(dimen=2, initialize=declareOpConstrSet3),
        )

    def declareOpConstrSet4(self, pyM, constrSetName, rateFix):
        """
        Declare set of locations and components for which hasCapacityVariable is set to False and a fixed
        operation rate is given.
        """
        compDict, abbrvName = self.componentsDict, self.abbrvName
        varSet = getattr(pyM, "operationVarSet_" + abbrvName)

        def declareOpConstrSet4(pyM):
            return (
                (loc, compName)
                for loc, compName in varSet
                if not compDict[compName].hasCapacityVariable
                and getattr(compDict[compName], rateFix) is not None
            )

        setattr(
            pyM,
            constrSetName + "4_" + abbrvName,
            pyomo.Set(dimen=2, initialize=declareOpConstrSet4),
        )

    def declareOpConstrSet5(self, pyM, constrSetName, rateMax):
        """
        Declare set of locations and components for which hasCapacityVariable is set to False and a maximum
        operation rate is given.
        """
        compDict, abbrvName = self.componentsDict, self.abbrvName
        varSet = getattr(pyM, "operationVarSet_" + abbrvName)

        def declareOpConstrSet5(pyM):
            return (
                (loc, compName)
                for loc, compName in varSet
                if not compDict[compName].hasCapacityVariable
                and getattr(compDict[compName], rateMax) is not None
            )

        setattr(
            pyM,
            constrSetName + "5_" + abbrvName,
            pyomo.Set(dimen=2, initialize=declareOpConstrSet5),
        )

    def declareOpConstrSetMinPartLoad(self, pyM, constrSetName):
        """
        Declare set of locations and components for which partLoadMin is not None.
        """
        compDict, abbrvName = self.componentsDict, self.abbrvName
        varSet = getattr(pyM, "operationVarSetBin_" + abbrvName)

        def declareOpConstrSetMinPartLoad(pyM):
            return (
                (loc, compName)
                for loc, compName in varSet
                if getattr(compDict[compName], "partLoadMin") is not None
            )

        setattr(
            pyM,
            constrSetName + "partLoadMin_" + abbrvName,
            pyomo.Set(dimen=2, initialize=declareOpConstrSetMinPartLoad),
        )

    def declareOperationModeSets(
        self, pyM, constrSetName, rateMax, rateFix, partLoadMin=None
    ):
        """
        Declare operating mode sets.

        :param pyM: pyomo ConcreteModel which stores the mathematical formulation of the model.
        :type pyM: pyomo ConcreteModel

        :param constrSetName: name of the constraint set.
        :type constrSetName: string

        :param rateMax: attribute of the considered component which stores the maximum operation rate data.
        :type rateMax: string

        :param rateFix: attribute of the considered component which stores the fixed operation rate data.
        :type rateFix: string
        """
        self.declareOpConstrSet1(pyM, constrSetName, rateMax, rateFix)
        self.declareOpConstrSet2(pyM, constrSetName, rateFix)
        self.declareOpConstrSet3(pyM, constrSetName, rateMax)
        self.declareOpConstrSet4(pyM, constrSetName, rateFix)
        self.declareOpConstrSet5(pyM, constrSetName, rateMax)
        self.declareOpConstrSetMinPartLoad(pyM, constrSetName)

    def declareYearlyFullLoadHoursMinSet(self, pyM):
        """
        Declare set of locations and components for which minimum yearly full load hours are given.
        """
        compDict, abbrvName = self.componentsDict, self.abbrvName
        varSet = getattr(pyM, "operationVarSet_" + abbrvName)

        def declareYearlyFullLoadHoursMinSet():
            return (
                (loc, compName)
                for loc, compName in varSet
                if compDict[compName].yearlyFullLoadHoursMin is not None
            )

        setattr(
            pyM,
            "yearlyFullLoadHoursMinSet_" + abbrvName,
            pyomo.Set(dimen=2, initialize=declareYearlyFullLoadHoursMinSet()),
        )

    def declareYearlyFullLoadHoursMaxSet(self, pyM):
        """
        Declare set of locations and components for which maximum yearly full load hours are given.
        """
        compDict, abbrvName = self.componentsDict, self.abbrvName
        varSet = getattr(pyM, "operationVarSet_" + abbrvName)

        def declareYearlyFullLoadHoursMaxSet():
            return (
                (loc, compName)
                for loc, compName in varSet
                if compDict[compName].yearlyFullLoadHoursMax is not None
            )

        setattr(
            pyM,
            "yearlyFullLoadHoursMaxSet_" + abbrvName,
            pyomo.Set(dimen=2, initialize=declareYearlyFullLoadHoursMaxSet()),
        )

    ####################################################################################################################
    #                                         Functions for declaring variables                                        #
    ####################################################################################################################

    def declareCapacityVars(self, pyM):
        """
        Declare capacity variables.

        .. math::

            \\text{capMin}^{comp}_{loc} \leq cap^{comp}_{loc} \leq \\text{capMax}^{comp}_{loc}

        :param pyM: pyomo ConcreteModel which stores the mathematical formulation of the model.
        :type pyM: pyomo ConcreteModel
        """
        abbrvName = self.abbrvName

        def capBounds(pyM, loc, compName):
            """Function for setting lower and upper capacity bounds."""
            comp = self.componentsDict[compName]
            return (
                comp.capacityMin[loc]
                if (comp.capacityMin is not None and not comp.hasIsBuiltBinaryVariable)
                else 0,
                comp.capacityMax[loc] if comp.capacityMax is not None else None,
            )

        setattr(
            pyM,
            "cap_" + abbrvName,
            pyomo.Var(
                getattr(pyM, "designDimensionVarSet_" + abbrvName),
                domain=pyomo.NonNegativeReals,
                bounds=capBounds,
            ),
        )

    def declareOperationBinary(self, pyM):
        compDict, abbrvName = self.componentsDict, self.abbrvName

        def declareOperationBinary(pyM):
            return (
                (loc, compName, t)
                for compName, comp in compDict.items()
                for t in range(pyM.numberOfTimeSteps)
                for loc in comp.locationalEligibility.index
                if comp.locationalEligibility[loc] == 1
            )

        setattr(
            pyM,
            "operationBinary" + abbrvName,
            pyomo.Set(dimen=3, initialize=declareOperationBinary, domain=pyomo.Binary),
        )

    def declareRealNumbersVars(self, pyM):
        """
        Declare variables representing the (continuous) number of installed components [-].

        :param pyM: pyomo ConcreteModel which stores the mathematical formulation of the model.
        :type pyM: pyomo ConcreteModel
        """
        abbrvName = self.abbrvName
        setattr(
            pyM,
            "nbReal_" + abbrvName,
            pyomo.Var(
                getattr(pyM, "continuousDesignDimensionVarSet_" + abbrvName),
                domain=pyomo.NonNegativeReals,
            ),
        )

    def declareIntNumbersVars(self, pyM):
        """
        Declare variables representing the (discrete/integer) number of installed components [-].

        :param pyM: pyomo ConcreteModel which stores the mathematical formulation of the model.
        :type pyM: pyomo ConcreteModel
        """
        abbrvName = self.abbrvName
        setattr(
            pyM,
            "nbInt_" + abbrvName,
            pyomo.Var(
                getattr(pyM, "discreteDesignDimensionVarSet_" + abbrvName),
                domain=pyomo.NonNegativeIntegers,
            ),
        )

    def declareBinaryDesignDecisionVars(self, pyM, relaxIsBuiltBinary):
        """
        Declare binary variables [-] indicating if a component is considered at a location or not [-].

        :param pyM: pyomo ConcreteModel which stores the mathematical formulation of the model.
        :type pyM: pyomo ConcreteModel
        """
        abbrvName = self.abbrvName
        if relaxIsBuiltBinary:
            setattr(
                pyM,
                "designBin_" + abbrvName,
                pyomo.Var(
                    getattr(pyM, "designDecisionVarSet_" + abbrvName),
                    domain=pyomo.NonNegativeReals,
                    bounds=(0, 1),
                ),
            )
        else:
            setattr(
                pyM,
                "designBin_" + abbrvName,
                pyomo.Var(
                    getattr(pyM, "designDecisionVarSet_" + abbrvName),
                    domain=pyomo.Binary,
                ),
            )

    def declareOperationVars(self, pyM, opVarName):
        """
        Declare operation variables.

        :param pyM: pyomo ConcreteModel which stores the mathematical formulation of the model.
        :type pyM: pyomo ConcreteModel
        """
        abbrvName = self.abbrvName
        setattr(
            pyM,
            opVarName + "_" + abbrvName,
            pyomo.Var(
                getattr(pyM, "operationVarSet_" + abbrvName),
                pyM.timeSet,
                domain=pyomo.NonNegativeReals,
            ),
        )

    def declareOperationBinaryVars(self, pyM, opVarBinName):
        """
        Declare operation Binary variables. Discrete decicion between on and off.

        :param pyM: pyomo ConcreteModel which stores the mathematical formulation of the model.
        :type pyM: pyomo ConcreteModel
        """
        abbrvName = self.abbrvName
        setattr(
            pyM,
            opVarBinName + "_" + abbrvName,
            pyomo.Var(
                getattr(pyM, "operationVarSetBin_" + abbrvName),
                pyM.timeSet,
                domain=pyomo.Binary,
            ),
        )

    ####################################################################################################################
    #                              Functions for declaring time independent constraints                                #
    ####################################################################################################################

    def capToNbReal(self, pyM):
        """
        Determine the components' capacities from the number of installed units.

        .. math::

            cap^{comp}_{loc} = \\text{capPerUnit}^{comp} \cdot nbReal^{comp}_{loc}

        :param pyM: pyomo ConcreteModel which stores the mathematical formulation of the model.
        :type pyM: pyomo ConcreteModel
        """
        compDict, abbrvName = self.componentsDict, self.abbrvName
        capVar, nbRealVar = getattr(pyM, "cap_" + abbrvName), getattr(
            pyM, "nbReal_" + abbrvName
        )
        nbRealVarSet = getattr(pyM, "continuousDesignDimensionVarSet_" + abbrvName)

        def capToNbReal(pyM, loc, compName):
            return (
                capVar[loc, compName]
                == nbRealVar[loc, compName] * compDict[compName].capacityPerPlantUnit
            )

        setattr(
            pyM,
            "ConstrCapToNbReal_" + abbrvName,
            pyomo.Constraint(nbRealVarSet, rule=capToNbReal),
        )

    def capToNbInt(self, pyM):
        """
        Determine the components' capacities from the number of installed units.

        .. math::

            cap^{comp}_{loc} = \\text{capPerUnit}^{comp} \cdot nbInt^{comp}_{loc}

        :param pyM: pyomo ConcreteModel which stores the mathematical formulation of the model.
        :type pyM: pyomo ConcreteModel
        """
        compDict, abbrvName = self.componentsDict, self.abbrvName
        capVar, nbIntVar = getattr(pyM, "cap_" + abbrvName), getattr(
            pyM, "nbInt_" + abbrvName
        )
        nbIntVarSet = getattr(pyM, "discreteDesignDimensionVarSet_" + abbrvName)

        def capToNbInt(pyM, loc, compName):
            return (
                capVar[loc, compName]
                == nbIntVar[loc, compName] * compDict[compName].capacityPerPlantUnit
            )

        setattr(
            pyM,
            "ConstrCapToNbInt_" + abbrvName,
            pyomo.Constraint(nbIntVarSet, rule=capToNbInt),
        )

    def bigM(self, pyM):
        """
        Enforce the consideration of the binary design variables of a component.

        .. math::

            \\text{M}^{comp} \cdot bin^{comp}_{loc} \geq cap^{comp}_{loc}

        :param pyM: pyomo ConcreteModel which stores the mathematical formulation of the model.
        :type pyM: pyomo ConcreteModel
        """
        compDict, abbrvName = self.componentsDict, self.abbrvName
        capVar, designBinVar = getattr(pyM, "cap_" + abbrvName), getattr(
            pyM, "designBin_" + abbrvName
        )
        designBinVarSet = getattr(pyM, "designDecisionVarSet_" + abbrvName)

        def bigM(pyM, loc, compName):
            comp = compDict[compName]
            M = comp.capacityMax[loc] if comp.capacityMax is not None else comp.bigM
            return capVar[loc, compName] <= designBinVar[loc, compName] * M

        setattr(
            pyM, "ConstrBigM_" + abbrvName, pyomo.Constraint(designBinVarSet, rule=bigM)
        )

    def capacityMinDec(self, pyM):
        """
        Enforce the consideration of minimum capacities for components with design decision variables.

        .. math::

            \\text{capMin}^{comp}_{loc} \cdot bin^{comp}_{loc} \leq  cap^{comp}_{loc}

        :param pyM: pyomo ConcreteModel which stores the mathematical formulation of the model.
        :type pyM: pyomo ConcreteModel
        """
        compDict, abbrvName, dim = self.componentsDict, self.abbrvName, self.dimension
        capVar, designBinVar = getattr(pyM, "cap_" + abbrvName), getattr(
            pyM, "designBin_" + abbrvName
        )
        designBinVarSet = getattr(pyM, "designDecisionVarSet_" + abbrvName)

        def capacityMinDec(pyM, loc, compName):
            return (
                capVar[loc, compName]
                >= compDict[compName].capacityMin[loc] * designBinVar[loc, compName]
                if compDict[compName].capacityMin is not None
                else pyomo.Constraint.Skip
            )

        setattr(
            pyM,
            "ConstrCapacityMinDec_" + abbrvName,
            pyomo.Constraint(designBinVarSet, rule=capacityMinDec),
        )

    def capacityFix(self, pyM):
        """
        Set, if applicable, the installed capacities of a component.

        .. math::

            cap^{comp}_{(loc_1,loc_2)} = \\text{capFix}^{comp}_{(loc_1,loc_2)}

        :param pyM: pyomo ConcreteModel which stores the mathematical formulation of the model.
        :type pyM: pyomo ConcreteModel
        """
        compDict, abbrvName, dim = self.componentsDict, self.abbrvName, self.dimension
        capVar = getattr(pyM, "cap_" + abbrvName)
        capVarSet = getattr(pyM, "designDimensionVarSet_" + abbrvName)

        def capacityFix(pyM, loc, compName):
            return (
                capVar[loc, compName] == compDict[compName].capacityFix[loc]
                if compDict[compName].capacityFix is not None
                else pyomo.Constraint.Skip
            )

        setattr(
            pyM,
            "ConstrCapacityFix_" + abbrvName,
            pyomo.Constraint(capVarSet, rule=capacityFix),
        )

    def designBinFix(self, pyM):
        """
        Set, if applicable, the installed capacities of a component.

        .. math::

            bin^{comp}_{(loc_1,loc_2)} = \\text{binFix}^{comp}_{(loc_1,loc_2)}

        :param pyM: pyomo ConcreteModel which stores the mathematical formulation of the model.
        :type pyM: pyomo ConcreteModel
        """
        compDict, abbrvName, dim = self.componentsDict, self.abbrvName, self.dimension
        designBinVar = getattr(pyM, "designBin_" + abbrvName)
        designBinVarSet = getattr(pyM, "designDecisionVarSet_" + abbrvName)

        def designBinFix(pyM, loc, compName):
            return (
                designBinVar[loc, compName] == compDict[compName].isBuiltFix[loc]
                if compDict[compName].isBuiltFix is not None
                else pyomo.Constraint.Skip
            )

        setattr(
            pyM,
            "ConstrDesignBinFix_" + abbrvName,
            pyomo.Constraint(designBinVarSet, rule=designBinFix),
        )

    ####################################################################################################################
    #                               Functions for declaring time dependent constraints                                 #
    ####################################################################################################################

    def operationMode1(
        self,
        pyM,
        esM,
        constrName,
        constrSetName,
        opVarName,
        factorName=None,
        isStateOfCharge=False,
    ):
        """
        Define operation mode 1. The operation [commodityUnit*h] is limited by the installed capacity in:\n
        * [commodityUnit*h] (for storages) or in
        * [commodityUnit] multiplied by the hours per time step (else).\n
        An additional factor can limited the operation further.

        .. math::

            op^{comp,opType}_{loc,p,t} \leq \\tau^{hours} \cdot \\text{opFactor}^{opType} \cdot cap^{comp}_{loc}

        """
        compDict, abbrvName = self.componentsDict, self.abbrvName
        opVar, capVar = getattr(pyM, opVarName + "_" + abbrvName), getattr(
            pyM, "cap_" + abbrvName
        )
        constrSet1 = getattr(pyM, constrSetName + "1_" + abbrvName)

        if not pyM.hasSegmentation:
            factor1 = 1 if isStateOfCharge else esM.hoursPerTimeStep

            def op1(pyM, loc, compName, p, t):
                factor2 = (
                    1 if factorName is None else getattr(compDict[compName], factorName)
                )
                return (
                    opVar[loc, compName, p, t]
                    <= factor1 * factor2 * capVar[loc, compName]
                )

            setattr(
                pyM,
                constrName + "1_" + abbrvName,
                pyomo.Constraint(constrSet1, pyM.timeSet, rule=op1),
            )
        else:
            factor1 = (
                (esM.hoursPerSegment / esM.hoursPerSegment).to_dict()
                if isStateOfCharge
                else esM.hoursPerSegment.to_dict()
            )

            def op1(pyM, loc, compName, p, t):
                factor2 = (
                    1 if factorName is None else getattr(compDict[compName], factorName)
                )
                return (
                    opVar[loc, compName, p, t]
                    <= factor1[p, t] * factor2 * capVar[loc, compName]
                )

            setattr(
                pyM,
                constrName + "1_" + abbrvName,
                pyomo.Constraint(constrSet1, pyM.timeSet, rule=op1),
            )

    def operationMode2(
        self,
        pyM,
        esM,
        constrName,
        constrSetName,
        opVarName,
        opRateName="processedOperationRateFix",
        isStateOfCharge=False,
    ):
        """
        Define operation mode 2. The operation [commodityUnit*h] is equal to the installed capacity multiplied
        with a time series in:\n
        * [commodityUnit*h] (for storages) or in
        * [commodityUnit] multiplied by the hours per time step (else).\n

        .. math::

            op^{comp,opType}_{loc,p,t} \leq \\tau^{hours} \cdot \\text{opRateMax}^{comp,opType}_{loc,p,t} \cdot cap^{comp}_{loc}

        """
        compDict, abbrvName = self.componentsDict, self.abbrvName
        opVar, capVar = getattr(pyM, opVarName + "_" + abbrvName), getattr(
            pyM, "cap_" + abbrvName
        )
        constrSet2 = getattr(pyM, constrSetName + "2_" + abbrvName)

        if not pyM.hasSegmentation:
            factor = 1 if isStateOfCharge else esM.hoursPerTimeStep

            def op2(pyM, loc, compName, p, t):
                rate = getattr(compDict[compName], opRateName)
                return (
                    opVar[loc, compName, p, t]
                    == capVar[loc, compName] * rate[loc][p, t] * factor
                )

            setattr(
                pyM,
                constrName + "2_" + abbrvName,
                pyomo.Constraint(constrSet2, pyM.timeSet, rule=op2),
            )
        else:
            factor = (
                (esM.hoursPerSegment / esM.hoursPerSegment).to_dict()
                if isStateOfCharge
                else esM.hoursPerSegment.to_dict()
            )

            def op2(pyM, loc, compName, p, t):
                rate = getattr(compDict[compName], opRateName)
                return (
                    opVar[loc, compName, p, t]
                    == capVar[loc, compName] * rate[loc][p, t] * factor[p, t]
                )

            setattr(
                pyM,
                constrName + "2_" + abbrvName,
                pyomo.Constraint(constrSet2, pyM.timeSet, rule=op2),
            )

    def operationMode3(
        self,
        pyM,
        esM,
        constrName,
        constrSetName,
        opVarName,
        opRateName="processedOperationRateMax",
        isStateOfCharge=False,
    ):
        """
        Define operation mode 3. The operation [commodityUnit*h] is limited by an installed capacity multiplied
        with a time series in:\n
        * [commodityUnit*h] (for storages) or in
        * [commodityUnit] multiplied by the hours per time step (else).\n

        .. math::
            op^{comp,opType}_{loc,p,t} = \\tau^{hours} \cdot \\text{opRateFix}^{comp,opType}_{loc,p,t} \cdot cap^{comp}_{loc}

        """
        compDict, abbrvName = self.componentsDict, self.abbrvName
        opVar, capVar = getattr(pyM, opVarName + "_" + abbrvName), getattr(
            pyM, "cap_" + abbrvName
        )
        constrSet3 = getattr(pyM, constrSetName + "3_" + abbrvName)

        if not pyM.hasSegmentation:
            factor = 1 if isStateOfCharge else esM.hoursPerTimeStep

            def op3(pyM, loc, compName, p, t):
                rate = getattr(compDict[compName], opRateName)
                return (
                    opVar[loc, compName, p, t]
                    <= capVar[loc, compName] * rate[loc][p, t] * factor
                )

            setattr(
                pyM,
                constrName + "3_" + abbrvName,
                pyomo.Constraint(constrSet3, pyM.timeSet, rule=op3),
            )
        else:
            factor = (
                (esM.hoursPerSegment / esM.hoursPerSegment).to_dict()
                if isStateOfCharge
                else esM.hoursPerSegment.to_dict()
            )

            def op3(pyM, loc, compName, p, t):
                rate = getattr(compDict[compName], opRateName)
                return (
                    opVar[loc, compName, p, t]
                    <= capVar[loc, compName] * rate[loc][p, t] * factor[p, t]
                )

            setattr(
                pyM,
                constrName + "3_" + abbrvName,
                pyomo.Constraint(constrSet3, pyM.timeSet, rule=op3),
            )

    def operationMode4(
        self,
        pyM,
        esM,
        constrName,
        constrSetName,
        opVarName,
        opRateName="processedOperationRateFix",
    ):
        """
        Define operation mode 4. The operation [commodityUnit*h] is equal to a time series in.

        .. math::
            op^{comp,opType}_{loc,p,t} = \\text{opRateFix}^{comp,opType}_{loc,p,t}

        """
        compDict, abbrvName = self.componentsDict, self.abbrvName
        opVar = getattr(pyM, opVarName + "_" + abbrvName)
        constrSet4 = getattr(pyM, constrSetName + "4_" + abbrvName)

        if not pyM.hasSegmentation:

            def op4(pyM, loc, compName, p, t):
                rate = getattr(compDict[compName], opRateName)
                return opVar[loc, compName, p, t] == rate[loc][p, t]

            setattr(
                pyM,
                constrName + "4_" + abbrvName,
                pyomo.Constraint(constrSet4, pyM.timeSet, rule=op4),
            )
        else:

            def op4(pyM, loc, compName, p, t):
                rate = getattr(compDict[compName], opRateName)
                return (
                    opVar[loc, compName, p, t]
                    == rate[loc][p, t] * esM.timeStepsPerSegment.to_dict()[p, t]
                )

            setattr(
                pyM,
                constrName + "4_" + abbrvName,
                pyomo.Constraint(constrSet4, pyM.timeSet, rule=op4),
            )

    def operationMode5(
        self,
        pyM,
        esM,
        constrName,
        constrSetName,
        opVarName,
        opRateName="processedOperationRateMax",
    ):
        """
        Define operation mode 4. The operation  [commodityUnit*h] is limited by a time series.

        .. math::
            op^{comp,opType}_{loc,p,t} \leq \\text{opRateMax}^{comp,opType}_{loc,p,t}

        """
        compDict, abbrvName = self.componentsDict, self.abbrvName
        opVar = getattr(pyM, opVarName + "_" + abbrvName)
        constrSet5 = getattr(pyM, constrSetName + "5_" + abbrvName)

        if not pyM.hasSegmentation:

            def op5(pyM, loc, compName, p, t):
                rate = getattr(compDict[compName], opRateName)
                return opVar[loc, compName, p, t] <= rate[loc][p, t]

            setattr(
                pyM,
                constrName + "5_" + abbrvName,
                pyomo.Constraint(constrSet5, pyM.timeSet, rule=op5),
            )
        else:

            def op5(pyM, loc, compName, p, t):
                rate = getattr(compDict[compName], opRateName)
                return (
                    opVar[loc, compName, p, t]
                    <= rate[loc][p, t] * esM.timeStepsPerSegment.to_dict()[p, t]
                )

            setattr(
                pyM,
                constrName + "5_" + abbrvName,
                pyomo.Constraint(constrSet5, pyM.timeSet, rule=op5),
            )

    def additionalMinPartLoad(
        self, pyM, esM, constrName, constrSetName, opVarName, opVarBinName, capVarName
    ):
        """
        Set, if applicable, the minimal part load of a component.

        :param pyM: pyomo ConcreteModel which stores the mathematical formulation of the model.
        :type pyM: pyomo ConcreteModel
        """
        compDict, abbrvName = self.componentsDict, self.abbrvName

        opVar = getattr(pyM, opVarName + "_" + abbrvName)
        opVarBin = getattr(pyM, opVarBinName + "_" + abbrvName)
        capVar = getattr(pyM, capVarName + "_" + abbrvName)
        constrSetMinPartLoad = getattr(pyM, constrSetName + "partLoadMin_" + abbrvName)

        def opMinPartLoad1(pyM, loc, compName, p, t):
            bigM = getattr(compDict[compName], "bigM")
            return opVar[loc, compName, p, t] <= opVarBin[loc, compName, p, t] * bigM

        setattr(
            pyM,
            constrName + "partLoadMin_1_" + abbrvName,
            pyomo.Constraint(constrSetMinPartLoad, pyM.timeSet, rule=opMinPartLoad1),
        )

        def opMinPartLoad2(pyM, loc, compName, p, t):
            partLoadMin = getattr(compDict[compName], "partLoadMin")
            bigM = getattr(compDict[compName], "bigM")
            return (
                opVar[loc, compName, p, t]
                >= partLoadMin * capVar[loc, compName]
                - (1 - opVarBin[loc, compName, p, t]) * bigM
            )

        setattr(
            pyM,
            constrName + "partLoadMin_2_" + abbrvName,
            pyomo.Constraint(constrSetMinPartLoad, pyM.timeSet, rule=opMinPartLoad2),
        )

    def yearlyFullLoadHoursMin(self, pyM, esM):
        # TODO: Add deprecation warning to sourceSink.yearlyLimitConstraint and call this function in it
        """
        Limit the annual full load hours to a minimum value.

        :param esM: EnergySystemModel instance representing the energy system in which the component should be modeled.
        :type esM: esM - EnergySystemModel class instance

        :param pyM: pyomo ConcreteModel which stores the mathematical formulation of the model.
        :type pyM: pyomo ConcreteModel
        """
        compDict, abbrvName = self.componentsDict, self.abbrvName
        opVar = getattr(pyM, "op_" + abbrvName)
        capVar = getattr(pyM, "cap_" + abbrvName)
        yearlyFullLoadHoursMinSet = getattr(
            pyM, "yearlyFullLoadHoursMinSet_" + abbrvName
        )

        def yearlyFullLoadHoursMinConstraint(pyM, loc, compName):
            full_load_hours = (
                sum(
                    opVar[loc, compName, p, t] * esM.periodOccurrences[p]
                    for p, t in pyM.timeSet
                )
                / esM.numberOfYears
            )
            return (
                full_load_hours
                >= capVar[loc, compName]
                * compDict[compName].yearlyFullLoadHoursMin[loc]
            )

        setattr(
            pyM,
            "ConstrYearlyFullLoadHoursMin_" + abbrvName,
            pyomo.Constraint(
                yearlyFullLoadHoursMinSet, rule=yearlyFullLoadHoursMinConstraint
            ),
        )

    def yearlyFullLoadHoursMax(self, pyM, esM):
        """
        Limit the annual full load hours to a maximum value.

        :param esM: EnergySystemModel instance representing the energy system in which the component should be modeled.
        :type esM: esM - EnergySystemModel class instance

        :param pyM: pyomo ConcreteModel which stores the mathematical formulation of the model.
        :type pyM: pyomo ConcreteModel
        """
        compDict, abbrvName = self.componentsDict, self.abbrvName
        opVar = getattr(pyM, "op_" + abbrvName)
        capVar = getattr(pyM, "cap_" + abbrvName)
        yearlyFullLoadHoursMaxSet = getattr(
            pyM, "yearlyFullLoadHoursMaxSet_" + abbrvName
        )

        def yearlyFullLoadHoursMaxConstraint(pyM, loc, compName):
            full_load_hours = (
                sum(
                    opVar[loc, compName, p, t] * esM.periodOccurrences[p]
                    for p, t in pyM.timeSet
                )
                / esM.numberOfYears
            )
            return (
                full_load_hours
                <= capVar[loc, compName]
                * compDict[compName].yearlyFullLoadHoursMax[loc]
            )

        setattr(
            pyM,
            "ConstrYearlyFullLoadHoursMax_" + abbrvName,
            pyomo.Constraint(
                yearlyFullLoadHoursMaxSet, rule=yearlyFullLoadHoursMaxConstraint
            ),
        )

    ####################################################################################################################
    #  Functions for declaring component contributions to basic energy system constraints and the objective function   #
    ####################################################################################################################

    @abstractmethod
    def declareSets(self, esM, pyM):
        """
        Abstract method which has to be implemented by subclasses (otherwise a NotImplementedError raises).
        Declare sets of components and constraints in the componentModel class.

        :param esM: EnergySystemModel instance representing the energy system in which the component should be modeled.
        :type esM: EnergySystemModel instance

        :param pyM: pyomo ConcreteModel which stores the mathematical formulation of the model.
        :type pyM: pyomo ConcreteModel
        """
        raise NotImplementedError

    @abstractmethod
    def declareVariables(self, esM, pyM):
        """
        Abstract method which has to be implemented by subclasses (otherwise a NotImplementedError raises).
        Declare variables of components in the componentModel class.

        :param esM: EnergySystemModel instance representing the energy system in which the component should be modeled.
        :type esM: EnergySystemModel instance

        :param pyM: pyomo ConcreteModel which stores the mathematical formulation of the model.
        :type pyM: pyomo ConcreteModel
        """
        raise NotImplementedError

    @abstractmethod
    def declareComponentConstraints(self, esM, pyM):
        """
        Abstract method which has to be implemented by subclasses (otherwise a NotImplementedError raises).
        Declare constraints of components in the componentModel class.

        :param esM: EnergySystemModel instance representing the energy system in which the component should be modeled.
        :type esM: EnergySystemModel instance

        :param pyM: pyomo ConcreteModel which stores the mathematical formulation of the model.
        :type pyM: pyomo ConcreteModel
        """
        raise NotImplementedError

    @abstractmethod
    def hasOpVariablesForLocationCommodity(self, esM, loc, commod):
        """
        Check if operation variables exist in the modeling class at a location which are connected to a commodity.

        :param esM: EnergySystemModel instance representing the energy system in which the component should be modeled.
        :type esM: esM - EnergySystemModel class instance

        :param loc: name of the regarded location (locations are defined in the EnergySystemModel instance)
        :type loc: string

        :param commod: name of the regarded commodity (commodities are defined in the EnergySystemModel instance)
        :param commod: string
        """

        raise NotImplementedError

    @abstractmethod
    def getCommodityBalanceContribution(self, pyM, commod, loc, p, t):
        """
        Abstract method which has to be implemented by subclasses (otherwise a NotImplementedError raises).
        Get contribution to a commodity balance.
        """
        raise NotImplementedError

    def getObjectiveFunctionContribution(self, esM, pyM):
        """
        Abstract method which has to be implemented by subclasses (otherwise a NotImplementedError raises).
        Get contribution to the objective function.

        :param esM: EnergySystemModel instance representing the energy system in which the component should be modeled.
        :type esM: EnergySystemModel instance

        :param pyM: pyomo ConcreteModel which stores the mathematical formulation of the model.
        :type pyM: pyomo ConcreteModel
        """
        capexCap = self.getEconomicsTI(
            pyM,
            factorNames=["investPerCapacity", "QPcostDev"],
            QPfactorNames=["QPcostScale", "investPerCapacity"],
            varName="cap",
            divisorName="CCF",
            QPdivisorNames=["QPbound", "CCF"],
        )
        capexDec = self.getEconomicsTI(pyM, ["investIfBuilt"], "designBin", "CCF")
        opexCap = self.getEconomicsTI(
            pyM,
            factorNames=["opexPerCapacity", "QPcostDev"],
            QPfactorNames=["QPcostScale", "opexPerCapacity"],
            varName="cap",
            QPdivisorNames=["QPbound"],
        )
        opexDec = self.getEconomicsTI(pyM, ["opexIfBuilt"], "designBin")

        return capexCap + capexDec + opexCap + opexDec

    def getSharedPotentialContribution(self, pyM, key, loc):
        """
        Get the share which the components of the modeling class have on a shared maximum potential at a location.
        """
        compDict, abbrvName = self.componentsDict, self.abbrvName
        capVar = getattr(pyM, "cap_" + abbrvName)
        capVarSet = getattr(pyM, "designDimensionVarSet_" + abbrvName)

        return sum(
            capVar[loc, compName] / compDict[compName].capacityMax[loc]
            for compName in compDict
            if compDict[compName].sharedPotentialID == key
            and (loc, compName) in capVarSet
        )

    def getLocEconomicsTD(
        self, pyM, esM, factorNames, varName, loc, compName, getOptValue=False
    ):
        """
        Set time-dependent equation specified for one component in one location or one connection between two locations.

        **Required arguments:**

        :param pyM: pyomo ConcreteModel which stores the mathematical formulation of the model.
        :type pyM: pyomo ConcreteModel

        :param esM: EnergySystemModel instance representing the energy system in which the components should be modeled.
        :type esM: esM - EnergySystemModel class instance

        :param factorNames: Strings of the time-dependent parameters that have to be multiplied within the equation.
            (e.g. ['opexPerOperation'] to multiply the operation variable with the costs for each operation).
        :type factorNames: list of strings

        :param varName: String of the variable that has to be multiplied within the equation (e.g. 'op' for operation variable).
        :type varName: string

        :param loc: String of the location or of the connection between two locations (e.g. for transmission components)
            for which the equation should be set up.
        :type loc: string

        :param compName: String of the component name for which the equation should be set up.
        :type compName: string

        **Default arguments:**

        :param getOptValue: Boolean that defines the output of the function:
            - True: Return the optimal value.
            - False: Return the equation.
            |br| * the default value is False.
        :type getoptValue: boolean
        """

        var = getattr(pyM, varName + "_" + self.abbrvName)
        factors = [
            getattr(self.componentsDict[compName], factorName)[loc]
            for factorName in factorNames
        ]
        factor = 1.0
        for factor_ in factors:
            factor *= factor_
        if not getOptValue:
            return (
                factor
                * sum(
                    var[loc, compName, p, t] * esM.periodOccurrences[p]
                    for p, t in pyM.timeSet
                )
                / esM.numberOfYears
            )
        else:
            return (
                factor
                * sum(
                    var[loc, compName, p, t].value * esM.periodOccurrences[p]
                    for p, t in pyM.timeSet
                )
                / esM.numberOfYears
            )

    def getLocEconomicsTI(
        self,
        pyM,
        factorNames,
        varName,
        loc,
        compName,
        divisorName="",
        QPfactorNames=[],
        QPdivisorNames=[],
        getOptValue=False,
    ):
        """
        Set time-independent equation specified for one component in one location.

        **Required arguments:**

        :param pyM: pyomo ConcreteModel which stores the mathematical formulation of the model.
        :type pyM: pyomo ConcreteModel

        :param factorNames: Strings of the parameters that have to be multiplied within the equation.
            (e.g. ['investPerCapacity'] to multiply the capacity variable with the investment per each capacity unit).
        :type factorNames: list of strings

        :param varName: String of the variable that has to be multiplied within the equation (e.g. 'cap' for capacity variable).
        :type varName: string

        :param loc: String of the location for which the equation should be set up.
        :type loc: string

        :param compName: String of the component name for which the equation should be set up.
        :type compName: string

        **Default arguments:**

        :param divisorName: String of the variable that is used as a divisor within the equation (e.g. 'CCF').
            If the divisorName is an empty string, there is no division within the equation.
            |br| * the default value is ''.
        :type divisorName: string

        :param QPfactorNames: Strings of the parameters that have to be multiplied when quadratic programming is used. (e.g. ['QPcostScale'])
        :type QPfactorNames: list of strings

        :param QPdivisorNames: Strings of the parameters that have to be used as divisors when quadratic programming is used. (e.g. ['QPbound'])
        :type QPdivisorNames: list of strings

        :param getOptValue: Boolean that defines the output of the function:
            - True: Return the optimal value.
            - False: Return the equation.
            |br| * the default value is False.
        :type getoptValue: boolean
        """

        var = getattr(pyM, varName + "_" + self.abbrvName)
        factors = [
            getattr(self.componentsDict[compName], factorName)[loc]
            for factorName in factorNames
        ]
        divisor = (
            getattr(self.componentsDict[compName], divisorName)[loc]
            if not divisorName == ""
            else 1
        )
        factor = 1.0 / divisor
        for factor_ in factors:
            factor *= factor_

        if self.componentsDict[compName].QPcostScale[loc] == 0:
            if not getOptValue:
                return factor * var[loc, compName]
            else:
                return factor * var[loc, compName].value
        else:
            QPfactors = [
                getattr(self.componentsDict[compName], QPfactorName)[loc]
                for QPfactorName in QPfactorNames
            ]
            QPdivisors = [
                getattr(self.componentsDict[compName], QPdivisorName)[loc]
                for QPdivisorName in QPdivisorNames
            ]
            QPfactor = 1
            for QPfactor_ in QPfactors:
                QPfactor *= QPfactor_
            for QPdivisor in QPdivisors:
                QPfactor /= QPdivisor
            if not getOptValue:
                return (
                    factor * var[loc, compName]
                    + QPfactor * var[loc, compName] * var[loc, compName]
                )
            else:
                return (
                    factor * var[loc, compName].value
                    + QPfactor * var[loc, compName].value * var[loc, compName].value
                )

    def getEconomicsTI(
        self,
        pyM,
        factorNames,
        varName,
        divisorName="",
        QPfactorNames=[],
        QPdivisorNames=[],
        getOptValue=False,
    ):
        """
        Set time-independent equations for the individual components. The equations will be set for all components of a modeling class
        and all locations.

        **Required arguments**

        :param pyM: pyomo ConcreteModel which stores the mathematical formulation of the model.
        :type pyM: pyomo ConcreteModel

        :param factorNames: Strings of the parameters that have to be multiplied within the equation.
            (e.g. ['investPerCapacity'] to multiply the capacity variable with the investment per each capacity unit).
        :type factorNames: list of strings

        :param varName: String of the variable that has to be multiplied within the equation (e.g. 'cap' for capacity variable).
        :type varName: string

        :param divisorName: String of the variable that is used as a divisor within the equation (e.g. 'CCF').
            If the divisorName is an empty string, there is no division within the equation.
            |br| * the default value is ''.
        :type divisorName: string

        :param QPfactorNames: Strings of the parameters that have to be multiplied when quadratic programming is used. (e.g. ['QPcostScale'])
        :type QPfactorNames: list of strings

        :param QPdivisorNames: Strings of the parameters that have to be used as divisors when quadratic programming is used. (e.g. ['QPbound'])
        :type QPdivisorNames: list of strings

        :param getOptValue: Boolean that defines the output of the function:
            - True: Return the optimal value.
            - False: Return the equation.
            |br| * the default value is False.
        :type getoptValue: boolean
        """
        var = getattr(pyM, varName + "_" + self.abbrvName)
        return sum(
            self.getLocEconomicsTI(
                pyM,
                factorNames,
                varName,
                loc,
                compName,
                divisorName,
                QPfactorNames,
                QPdivisorNames,
                getOptValue,
            )
            for loc, compName in var
        )

    def getEconomicsTD(
        self, pyM, esM, factorNames, varName, dictName, getOptValue=False
    ):
        """
        Set time-dependent equations for the individual components. The equations will be set for all components of a modeling class
        and all locations as well as for each considered time step.
        In case of a two-dimensional component (e.g. a transmission component), the equations will be set for all possible connections between the
        defined locations.

        **Required arguments:**

        :param pyM: pyomo ConcreteModel which stores the mathematical formulation of the model.
        :type pyM: pyomo ConcreteModel

        :param esM: EnergySystemModel instance representing the energy system in which the components should be modeled.
        :type esM: esM - EnergySystemModel class instance

        :param factorNames: Strings of the time-dependent parameters that have to be multiplied within the equation.
            (e.g. ['opexPerOperation'] to multiply the operation variable with the costs for each operation).
        :type factorNames: list of strings

        :param varName: String of the variable that has to be multiplied within the equation (e.g. 'op' for operation variable).
        :type varName: string

        :param dictName: String of the variable set (e.g. 'operationVarDict')
        :type dictName: string

        **Default arguments:**

        :param getOptValue: Boolean that defines the output of the function:
            - True: Return the optimal value.
            - False: Return the equation.
            |br| * the default value is False.
        :type getoptValue: boolean
        """
        indices = getattr(pyM, dictName + "_" + self.abbrvName).items()
        if self.dimension == "1dim":
            return sum(
                self.getLocEconomicsTD(
                    pyM, esM, factorNames, varName, loc, compName, getOptValue
                )
                for loc, compNames in indices
                for compName in compNames
            )
        else:
            return sum(
                self.getLocEconomicsTD(
                    pyM,
                    esM,
                    factorNames,
                    varName,
                    loc + "_" + loc_,
                    compName,
                    getOptValue,
                )
                for loc, subDict in indices
                for loc_, compNames in subDict.items()
                for compName in compNames
            )

    def getLocEconomicsTimeSeries(
        self, pyM, esM, factorName, varName, loc, compName, getOptValue=False
    ):
        """
        Set time-dependent cost functions for the individual components. The equations will be set for all components
        of a modeling class and all locations as well as for each considered time step.

        **Required arguments:**

        :param pyM: pyomo ConcreteModel which stores the mathematical formulation of the model.
        :type pyM: pyomo ConcreteModel

        :param esM: EnergySystemModel instance representing the energy system in which the components should be modeled.
        :type esM: esM - EnergySystemModel class instance

        :param factorName: String of the time-dependent parameter that have to be multiplied within the equation.
            (e.g. 'commodityCostTimeSeries' to multiply the operation variable with the costs for each operation).
        :type factorNames: string

        :param varName: String of the variable that has to be multiplied within the equation (e.g. 'op' for operation variable).
        :type varName: string

        :param dictName: String of the variable set (e.g. 'operationVarDict')
        :type dictName: string

        :param loc: String of the location for which the equation should be set up.
        :type loc: string

        :param compName: String of the component name for which the equation should be set up.
        :type compName: string

        **Default arguments:**

        :param getOptValue: Boolean that defines the output of the function:
            - True: Return the optimal value.
            - False: Return the equation.
            |br| * the default value is False.
        :type getoptValue: boolean
        """
        var = getattr(pyM, varName + "_" + self.abbrvName)
        if getattr(self.componentsDict[compName], factorName) is not None:
            factor = getattr(self.componentsDict[compName], factorName)[loc]
            if not getOptValue:
                return (
                    sum(
                        factor[p, t]
                        * var[loc, compName, p, t]
                        * esM.periodOccurrences[p]
                        for p, t in pyM.timeSet
                    )
                    / esM.numberOfYears
                )
            else:
                return (
                    sum(
                        factor[p, t]
                        * var[loc, compName, p, t].value
                        * esM.periodOccurrences[p]
                        for p, t in pyM.timeSet
                    )
                    / esM.numberOfYears
                )
        else:
            return 0

    def getEconomicsTimeSeries(
        self, pyM, esM, factorName, varName, dictName, getOptValue=False
    ):
        """
        Adds time-dependent cost functions for the individual components. The equations will be set for all components
        of a modeling class and all locations as well as for all considered time steps.

        **Required arguments:**

        :param pyM: pyomo ConcreteModel which stores the mathematical formulation of the model.
        :type pyM: pyomo ConcreteModel

        :param esM: EnergySystemModel instance representing the energy system in which the components should be modeled.
        :type esM: esM - EnergySystemModel class instance

        :param factorName: String of the time-dependent parameter that have to be multiplied within the equation.
            (e.g. 'commodityCostTimeSeries' to multiply the operation variable with the costs for each operation).
        :type factorNames: string

        :param varName: String of the variable that has to be multiplied within the equation (e.g. 'op' for operation variable).
        :type varName: string

        :param dictName: String of the variable set (e.g. 'operationVarDict')
        :type dictName: string

        **Default arguments:**

        :param getOptValue: Boolean that defines the output of the function:
            - True: Return the optimal value.
            - False: Return the equation.
            |br| * the default value is False.
        :type getoptValue: boolean
        """
        indices = getattr(pyM, dictName + "_" + self.abbrvName).items()
        if self.dimension == "1dim":
            return sum(
                self.getLocEconomicsTimeSeries(
                    pyM, esM, factorName, varName, loc, compName, getOptValue
                )
                for loc, compNames in indices
                for compName in compNames
            )
        else:
            return sum(
                self.getLocEconomicsTimeSeries(
                    pyM,
                    esM,
                    factorName,
                    varName,
                    loc + "_" + loc_,
                    compName,
                    getOptValue,
                )
                for loc, subDict in indices
                for loc_, compNames in subDict.items()
                for compName in compNames
            )

    def setOptimalValues(self, esM, pyM, indexColumns, plantUnit, unitApp=""):
        """
        Set the optimal values for the considered components and return a summary of them.
        The function is called after optimization was successful and an optimal solution was found.
        Each sub class of the component class calls this function for setting the common optimal values,
        e.g. investment and maintenance costs proportional to optimal capacity expansion.

        **Required arguments**

        :param esM: EnergySystemModel instance representing the energy system in which the components are modeled.
        :type esM: EnergySystemModel instance

        :param pyM: pyomo ConcreteModel which stores the mathematical formulation of the model.
        :type pyM: pyomo ConcreteModel

        :param indexColumns: set of strings with the columns indices of the summary. The indices represent the locations
            or connections between the locations are used to call the optimal values of the variables of the components
            in the model class.
        :type indexColumns: set

        :param plantUnit: attribute of the component that describes the unit of the plants to which maximum capacity
            limitations, cost parameters and the operation time series refer to. Depending on the considered component,
            possible inputs are "commodityUnit" (e.g. for transmission components) or "physicalUnit" (e.g. for
            conversion components).
        :type plantUnit: string

        **Default arguments**

        :param unitApp: string which appends the capacity unit in the optimization summary.
            For example, for the StorageModel class, the parameter is set to '*h'.
            |br| * the default value is ''.
        :type unitApp: string

        :return: summary of the optimized values.
        :rtype: pandas DataFrame
        """
        compDict, abbrvName = self.componentsDict, self.abbrvName
        capVar = getattr(esM.pyM, "cap_" + abbrvName)
        binVar = getattr(esM.pyM, "designBin_" + abbrvName)

        props = [
            "capacity",
            "isBuilt",
            "capexCap",
            "capexIfBuilt",
            "opexCap",
            "opexIfBuilt",
            "TAC",
            "invest",
        ]
        units = [
            "[-]",
            "[-]",
            "[" + esM.costUnit + "/a]",
            "[" + esM.costUnit + "/a]",
            "[" + esM.costUnit + "/a]",
            "[" + esM.costUnit + "/a]",
            "[" + esM.costUnit + "/a]",
            "[" + esM.costUnit + "]",
        ]
        tuples = [
            (compName, prop, unit)
            for compName in compDict.keys()
            for prop, unit in zip(props, units)
        ]
        tuples = list(
            map(
                lambda x: (
                    x[0],
                    x[1],
                    "[" + getattr(compDict[x[0]], plantUnit) + unitApp + "]",
                )
                if x[1] == "capacity"
                else x,
                tuples,
            )
        )
        mIndex = pd.MultiIndex.from_tuples(
            tuples, names=["Component", "Property", "Unit"]
        )
        optSummary = pd.DataFrame(
            index=mIndex, columns=sorted(indexColumns)
        ).sort_index()

        # Get and set optimal variable values for expanded capacities
        values = capVar.get_values()
        optVal = utils.formatOptimizationOutput(values, "designVariables", "1dim")
        optVal_ = utils.formatOptimizationOutput(
            values, "designVariables", self.dimension, compDict=compDict
        )
        self.capacityVariablesOptimum = optVal_

        if optVal is not None:
            # Check if the installed capacities are close to a bigM value for components with design decision variables but
            # ignores cases where bigM was substituted by capacityMax parameter (see bigM constraint)
            for compName, comp in compDict.items():
                if (
                    comp.hasIsBuiltBinaryVariable
                    and (comp.capacityMax is None)
                    and optVal.loc[compName].max() >= comp.bigM * 0.9
                    and esM.verbose < 2
                ):  # and comp.capacityMax is None
                    warnings.warn(
                        "the capacity of component "
                        + compName
                        + " is in one or more locations close "
                        + "or equal to the chosen Big M. Consider rerunning the simulation with a higher"
                        + " Big M."
                    )

            # Calculate the investment costs i (proportional to capacity expansion)
            i = optVal.apply(
                lambda cap: cap
                * compDict[cap.name].investPerCapacity
                * compDict[cap.name].QPcostDev
                + (
                    compDict[cap.name].investPerCapacity
                    * compDict[cap.name].QPcostScale
                    / (compDict[cap.name].QPbound)
                    * cap
                    * cap
                ),
                axis=1,
            )
            # Calculate the annualized investment costs cx (CAPEX)
            cx = optVal.apply(
                lambda cap: (
                    cap
                    * compDict[cap.name].investPerCapacity
                    * compDict[cap.name].QPcostDev
                    / compDict[cap.name].CCF
                )
                + (
                    compDict[cap.name].investPerCapacity
                    / compDict[cap.name].CCF
                    * compDict[cap.name].QPcostScale
                    / (compDict[cap.name].QPbound)
                    * cap
                    * cap
                ),
                axis=1,
            )
            # Calculate the annualized operational costs ox (OPEX)
            ox = optVal.apply(
                lambda cap: cap
                * compDict[cap.name].opexPerCapacity
                * compDict[cap.name].QPcostDev
                + (
                    compDict[cap.name].opexPerCapacity
                    * compDict[cap.name].QPcostScale
                    / (compDict[cap.name].QPbound)
                    * cap
                    * cap
                ),
                axis=1,
            )

            # Fill the optimization summary with the calculated values for invest, CAPEX and OPEX
            # (due to capacity expansion).
            optSummary.loc[
                [
                    (
                        ix,
                        "capacity",
                        "[" + getattr(compDict[ix], plantUnit) + unitApp + "]",
                    )
                    for ix in optVal.index
                ],
                optVal.columns,
            ] = optVal.values
            optSummary.loc[
                [(ix, "invest", "[" + esM.costUnit + "]") for ix in i.index], i.columns
            ] = i.values
            optSummary.loc[
                [(ix, "capexCap", "[" + esM.costUnit + "/a]") for ix in cx.index],
                cx.columns,
            ] = cx.values
            optSummary.loc[
                [(ix, "opexCap", "[" + esM.costUnit + "/a]") for ix in ox.index],
                ox.columns,
            ] = ox.values

        # Get and set optimal variable values for binary investment decisions (isBuiltBinary).
        values = binVar.get_values()
        optVal = utils.formatOptimizationOutput(values, "designVariables", "1dim")
        optVal_ = utils.formatOptimizationOutput(
            values, "designVariables", self.dimension, compDict=compDict
        )
        self.isBuiltVariablesOptimum = optVal_

        if optVal is not None:
            # Calculate the investment costs i (fix value if component is built)
            i = optVal.apply(lambda dec: dec * compDict[dec.name].investIfBuilt, axis=1)
            # Calculate the annualized investment costs cx (fix value if component is built)
            cx = optVal.apply(
                lambda dec: dec
                * compDict[dec.name].investIfBuilt
                / compDict[dec.name].CCF,
                axis=1,
            )
            # Calculate the annualized operational costs ox (fix value if component is built)
            ox = optVal.apply(lambda dec: dec * compDict[dec.name].opexIfBuilt, axis=1)

            # Fill the optimization summary with the calculated values for invest, CAPEX and OPEX
            # (due to isBuilt decisions).
            optSummary.loc[
                [(ix, "isBuilt", "[-]") for ix in optVal.index], optVal.columns
            ] = optVal.values
            optSummary.loc[
                [(ix, "invest", "[" + esM.costUnit + "]") for ix in cx.index],
                cx.columns,
            ] += i.values
            optSummary.loc[
                [(ix, "capexIfBuilt", "[" + esM.costUnit + "/a]") for ix in cx.index],
                cx.columns,
            ] = cx.values
            optSummary.loc[
                [(ix, "opexIfBuilt", "[" + esM.costUnit + "/a]") for ix in ox.index],
                ox.columns,
            ] = ox.values

        # Summarize all annualized contributions to the total annual cost
        optSummary.loc[optSummary.index.get_level_values(1) == "TAC"] = (
            optSummary.loc[
                (optSummary.index.get_level_values(1) == "capexCap")
                | (optSummary.index.get_level_values(1) == "opexCap")
                | (optSummary.index.get_level_values(1) == "capexIfBuilt")
                | (optSummary.index.get_level_values(1) == "opexIfBuilt")
            ]
            .groupby(level=0)
            .sum()
            .values
        )

        return optSummary

    def getOptimalValues(self, name="all"):
        """
        Return optimal values of the components.

        :param name: name of the variables of which the optimal values should be returned:\n
        * 'capacityVariablesOptimum',
        * 'isBuiltVariablesOptimum',
        * 'operationVariablesOptimum',
        * 'all' or another input: all variables are returned.\n
        :type name: string
        """
        if name == "capacityVariablesOptimum":
            return {
                "values": self.capacityVariablesOptimum,
                "timeDependent": False,
                "dimension": self.dimension,
            }
        elif name == "isBuiltVariablesOptimum":
            return {
                "values": self.isBuiltVariablesOptimum,
                "timeDependent": False,
                "dimension": self.dimension,
            }
        elif name == "operationVariablesOptimum":
            return {
                "values": self.operationVariablesOptimum,
                "timeDependent": True,
                "dimension": self.dimension,
            }
        else:
            return {
                "capacityVariablesOptimum": {
                    "values": self.capacityVariablesOptimum,
                    "timeDependent": False,
                    "dimension": self.dimension,
                },
                "isBuiltVariablesOptimum": {
                    "values": self.isBuiltVariablesOptimum,
                    "timeDependent": False,
                    "dimension": self.dimension,
                },
                "operationVariablesOptimum": {
                    "values": self.operationVariablesOptimum,
                    "timeDependent": True,
                    "dimension": self.dimension,
                },
            }<|MERGE_RESOLUTION|>--- conflicted
+++ resolved
@@ -560,11 +560,7 @@
     """
 
     def __init__(self):
-<<<<<<< HEAD
-        """ Constructor for creating a ComponentModel class instance. """
-=======
         """Constructor for creating a ComponentModel class instance."""
->>>>>>> ad7dfd99
         self.abbrvName = ""
         self.dimension = ""
         self.componentsDict = {}
