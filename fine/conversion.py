--- conflicted
+++ resolved
@@ -53,10 +53,7 @@
         commissioningDependentCcf=False,
         emissionFactors=None,
         flowShares=None,
-<<<<<<< HEAD
-=======
         etlParameter=None
->>>>>>> a89688cd
     ):
         # TODO: allow that the time series data or min/max/fixCapacity/eligibility is only specified for
         # TODO: eligible locations
