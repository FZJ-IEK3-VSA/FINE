import time
from pathlib import Path

import pandas as pd
import xarray as xr
from netCDF4 import Dataset

from fine import utils
from fine.IOManagement import dictIO, utilsIO


def convertOptimizationInputToDatasets(esM, useProcessedValues=False):
    """
    Takes esM instance input and converts it into xarray datasets.

    :param esM: EnergySystemModel instance in which the model is held
    :type esM: EnergySystemModel instance

    **Default arguments:**

        :param useProcessedValues: True if the raw values should be over-written by processed values, False otherwise.
            A requirement for perfect-foresight and by extension for spatial and technology aggregations
            |br| * the default value is False
        :type useProcessedValues: bool

    :return: xr_ds - esM instance data in xarray dataset format
    :rtype: xarray.dataset
    """

    # STEP 1. Get the esm and component dicts
    esm_dict, component_dict = dictIO.exportToDict(esM, useProcessedValues)

    # STEP 2. Get the iteration dicts
    ip = esM.investmentPeriods
    (
        df_iteration_dict,
        series_iteration_dict,
        constants_iteration_dict,
    ) = utilsIO.generateIterationDicts(component_dict, ip)

    # STEP 3. Initiate xarray dataset
    xr_dss = dict.fromkeys(component_dict.keys())
    for classname in component_dict:
        xr_dss[classname] = {
            component: xr.Dataset() for component in component_dict[classname]
        }

    # STEP 3.1 get _mapC for all transmission components
    _mapC_dict = {}
    for transmission_class in ["LinearOptimalPowerFlow", "Transmission"]:
        for tech in component_dict[transmission_class].keys():
            _mapC_dict[tech] = esM.getComponent(tech)._mapC
            
    # STEP 4. Add all df variables to xr_ds
    xr_dss = utilsIO.addDFVariablesToXarray(
<<<<<<< HEAD
        xr_dss, component_dict, df_iteration_dict, list(esM.locations)
=======
        xr_dss, component_dict, df_iteration_dict, _mapC_dict, list(esM.locations)
>>>>>>> a89688cd
    )

    # STEP 5. Add all series variables to xr_ds
    locations = sorted(esm_dict["locations"])
    xr_dss = utilsIO.addSeriesVariablesToXarray(
        xr_dss, component_dict, series_iteration_dict, locations
    )

    # STEP 6. Add all constant value variables to xr_ds
    xr_dss = utilsIO.addConstantsToXarray(
        xr_dss, component_dict, constants_iteration_dict, useProcessedValues
    )

    # STEP 7. Add the data present in esm_dict as xarray attributes
    # (These attributes contain esM init info).
    attributes_xr = xr.Dataset()
    attributes_xr.attrs = esm_dict

    xr_dss = {"Input": xr_dss, "Parameters": attributes_xr}

    return xr_dss


def convertPerformanceSummaryToDatasets(esM):
    import pandas as pd

    df = esM.performanceSummary.squeeze()
    df = df.droplevel("Category")
    df = df.apply(lambda x: pd.to_numeric(x, errors="ignore"))
    # convert datetime to string
    for idx, value in df.items():
        if isinstance(value, pd.Timestamp):
            print(value)
            df.loc[idx] = value.strftime("%Y-%m-%d %H:%M:%S")
    summary_dict = df.to_dict()
    summary_xr = xr.Dataset()
    summary_xr.attrs = summary_dict

    xr_dss = {"PerformanceSummary": summary_xr}

    return xr_dss


def convertOptimizationOutputToDatasets(esM, optSumOutputLevel=0):
    """
    Takes esM instance output and converts it into an xarray dataset.

    :param esM: EnergySystemModel instance in which the optimized model is held
    :type esM: EnergySystemModel instance

    :param optSumOutputLevel: Output level of the optimization summary (see
        EnergySystemModel). Either an integer (0,1,2) which holds for all model
        classes or a dictionary with model class names as keys and an integer
        (0,1,2) for each key (e.g. {'StorageModel':1,'SourceSinkModel':1,...}
        |br| * the default value is 2
    :type optSumOutputLevel: int (0,1,2) or dict

    :return: xr_ds - EnergySystemModel instance output data in xarray dataset format
    :rtype: xarray.dataset
    """

    # Create the netCDF file and the xr.Dataset dict for all ips and components
    xr_dss = dict.fromkeys(esM.investmentPeriodNames)
    for ip in esM.investmentPeriodNames:
        xr_dss[ip] = dict.fromkeys(esM.componentModelingDict.keys())
        for model_dict in esM.componentModelingDict.keys():
            xr_dss[ip][model_dict] = {
                key: xr.Dataset()
                for key in esM.componentModelingDict[model_dict].componentsDict.keys()
            }
    for ip in esM.investmentPeriodNames:
        # Write output from esM.getOptimizationSummary to datasets
        for name in esM.componentModelingDict.keys():
            utils.output("\tProcessing " + name + " ...", esM.verbose, 0)
            oL = optSumOutputLevel
            oL_ = oL[name] if isinstance(oL, dict) else oL
            optSum = esM.getOptimizationSummary(name, ip=ip, outputLevel=oL_)
            if esM.componentModelingDict[name].dimension == "1dim":
                for component in optSum.index.get_level_values(0).unique():
                    for variable in (
                        optSum.loc[component].index.get_level_values(0).unique()
                        ):
                        df_o = optSum.loc[(component, variable)]
                        # differentiate if two entries per variable
                        if df_o.shape[0]==2:
                            df = df_o.iloc[0].copy()
                            df.name = variable
                            df.index.rename("space", inplace=True)
                            df = pd.to_numeric(df)
                            xr_da = df.to_xarray()
                            unit = df_o.iloc[0].name
                            # unit = variables_unit[variable]
                            xr_da.attrs[variable] = unit
                            # merge to overall xr_dss
                            xr_dss[ip][name][component] = xr.merge(
                            [xr_dss[ip][name][component], xr_da],
                            combine_attrs="drop_conflicts",
                            )                           
                            # if a variable occurs twice keep both in separate lines, example: operation_annual, operation
                            df = df_o.iloc[1].copy()
                            df.name = f"{variable}_{1}"
                            df.index.rename("space", inplace=True)
                            df = pd.to_numeric(df)
                            xr_da = df.to_xarray()
                            # add variable [e.g. 'TAC'] and units to attributes of xarray
                            unit = df_o.iloc[1].name
                            xr_da.attrs[df.name] = unit    
                        else:
                            df = df_o.iloc[-1]
                            df.name = variable
                            df.index.rename("space", inplace=True)
                            df = pd.to_numeric(df)
                            xr_da = df.to_xarray()
                            # add variable [e.g. 'TAC'] and units to attributes of xarray
                            unit = df_o.iloc[-1].name
                            xr_da.attrs[variable] = unit
                        
                        # merge to overall xr_ds
                        xr_dss[ip][name][component] = xr.merge(
                            [xr_dss[ip][name][component], xr_da],
                            combine_attrs="drop_conflicts",
                        )
            elif esM.componentModelingDict[name].dimension == "2dim":
                for component in optSum.index.get_level_values(0).unique():
                    for variable in (
                        optSum.loc[component].index.get_level_values(0).unique()
                    ):
                        df_o = optSum.loc[(component, variable)]
                        if "operation" in variable or variable=="operation":
                            df = df_o.iloc[0:2,:].copy()
                            if len(df.index.get_level_values(0).unique()) > 1:
                                idx = df.index.get_level_values(0).unique()[-1]
                                df = df.xs(idx, level=0)
                            else:
                                df.index = df.index.droplevel(0)
                            df = df.stack()
                            df.name = variable
                            df.index.rename(["space", "space_2"], inplace=True)
                            df = pd.to_numeric(df)
                            xr_da = df.to_xarray()
                            # add variable [e.g. 'TAC'] and units to attributes of xarray
                            unit = df_o.iloc[0:2,:].index.get_level_values(0)[0]
                            xr_da.attrs[variable] = unit
                            # merge to overall xr_ds
                            xr_dss[ip][name][component] = xr.merge(
                                [xr_dss[ip][name][component], xr_da],
                                combine_attrs="drop_conflicts",
                            )

                            # if a variable occurs twice keep both in separate lines, example: operation_annual, operation
                            df = df_o.iloc[2:4,:].copy()
                            if len(df.index.get_level_values(0).unique()) > 1:
                                idx = df.index.get_level_values(0).unique()[-1]
                                df = df.xs(idx, level=0)
                            else:
                                df.index = df.index.droplevel(0)
                            df = df.stack()
                            df.name = f"{variable}_{1}"
                            df.index.rename(["space", "space_2"], inplace=True)
                            df = pd.to_numeric(df)
                            xr_da = df.to_xarray()
                            # add variable [e.g. 'TAC'] and units to attributes of xarray
                            unit = df_o.iloc[2:4,:].index.get_level_values(0)[0]
                            xr_da.attrs[df.name] = unit

                        else:
                            df = df_o.copy()
                            if len(df.index.get_level_values(0).unique()) > 1:
                                idx = df.index.get_level_values(0).unique()[-1]
                                df = df.xs(idx, level=0)
                            else:
                                df.index = df.index.droplevel(0)
                            df = df.stack()
                            df.name = variable
                            df.index.rename(["space", "space_2"], inplace=True)
                            df = pd.to_numeric(df)
                            xr_da = df.to_xarray()

                            # add variable [e.g. 'TAC'] and units to attributes of xarray
                            unit = df_o.index.get_level_values(0)[0]
                            xr_da.attrs[variable] = unit

                        # merge to overall xr_ds
                        xr_dss[ip][name][component] = xr.merge(
                            [xr_dss[ip][name][component], xr_da],
                            combine_attrs="drop_conflicts",
                        )

            # Write output from esM.esM.componentModelingDict[name].getOptimalValues() to datasets
            data = esM.componentModelingDict[name].getOptimalValues(ip=ip)
            dataTD1dim, indexTD1dim, dataTD2dim, indexTD2dim = [], [], [], []
            dataTI, indexTI = [], []
            for key, d in data.items():
                if d["values"] is None:
                    continue
                if d["timeDependent"]:
                    if d["dimension"] == "1dim":
                        dataTD1dim.append(d["values"]), indexTD1dim.append(key)
                    elif d["dimension"] == "2dim":
                        dataTD2dim.append(d["values"]), indexTD2dim.append(key)
                else:
                    dataTI.append(d["values"]), indexTI.append(key)
            # One dimensional time dependent data
            if dataTD1dim:
                names = ["Variable", "Component", "Location"]
                dfTD1dim = pd.concat(dataTD1dim, keys=indexTD1dim, names=names)
                # dfTD1dim = dfTD1dim.loc[
                #    ((dfTD1dim != 0) & (~dfTD1dim.isnull())).any(axis=1)
                # ]
                for variable in dfTD1dim.index.get_level_values(0).unique():
                    # for component in dfTD1dim.index.get_level_values(1).unique():
                    for component in (
                        dfTD1dim.loc[variable].index.get_level_values(0).unique()
                    ):
                        df = dfTD1dim.loc[(variable, component)].T.stack()
                        # df.name = (name, component, variable)
                        df.name = variable
                        df.index.rename(["time", "space"], inplace=True)
                        xr_da = df.to_xarray()
                        xr_dss[ip][name][component] = xr.merge(
                            [xr_dss[ip][name][component], xr_da]
                        )
            # Two dimensional time dependent data
            if dataTD2dim:
                names = ["Variable", "Component", "LocationIn", "LocationOut"]
                dfTD2dim = pd.concat(dataTD2dim, keys=indexTD2dim, names=names)
                # dfTD2dim = dfTD2dim.loc[
                #    ((dfTD2dim != 0) & (~dfTD2dim.isnull())).any(axis=1)
                # ]
                for variable in dfTD2dim.index.get_level_values(0).unique():
                    # for component in dfTD2dim.index.get_level_values(1).unique():
                    for component in (
                        dfTD2dim.loc[variable].index.get_level_values(0).unique()
                    ):
                        df = dfTD2dim.loc[(variable, component)].stack()
                        # df.name = (name, component, variable)
                        df.name = variable
                        df.index.rename(["space", "space_2", "time"], inplace=True)
                        df.index = df.index.reorder_levels([2, 0, 1])
                        xr_da = df.to_xarray()
                        xr_dss[ip][name][component] = xr.merge(
                            [xr_dss[ip][name][component], xr_da]
                        )
            # Time independent data
            if dataTI:
                # One dimensional
                if esM.componentModelingDict[name].dimension == "1dim":
                    names = ["Variable type", "Component"]
                    dfTI = pd.concat(dataTI, keys=indexTI, names=names)
                    # dfTI = dfTI.loc[((dfTI != 0) & (~dfTI.isnull())).any(axis=1)]
                    for variable in dfTI.index.get_level_values(0).unique():
                        # for component in dfTI.index.get_level_values(1).unique():
                        for component in (
                            dfTI.loc[variable].index.get_level_values(0).unique()
                        ):
                            df = dfTI.loc[(variable, component)].T
                            # df.name = (name, component, variable)
                            df.name = variable
                            df.index.rename("space", inplace=True)
                            xr_da = df.to_xarray()
                            xr_dss[ip][name][component] = xr.merge(
                                [xr_dss[ip][name][component], xr_da]
                            )
                # Two dimensional
                elif esM.componentModelingDict[name].dimension == "2dim":
                    names = ["Variable type", "Component", "Location"]
                    dfTI = pd.concat(dataTI, keys=indexTI, names=names)
                    # dfTI = dfTI.loc[((dfTI != 0) & (~dfTI.isnull())).any(axis=1)]
                    for variable in dfTI.index.get_level_values(0).unique():
                        # for component in dfTI.index.get_level_values(1).unique():
                        for component in (
                            dfTI.loc[variable].index.get_level_values(0).unique()
                        ):
                            df = dfTI.loc[(variable, component)].T.stack()
                            # df.name = (name, component, variable)
                            df.name = variable
                            df.index.rename(["space", "space_2"], inplace=True)
                            xr_da = df.to_xarray()
                            xr_dss[ip][name][component] = xr.merge(
                                [xr_dss[ip][name][component], xr_da]
                            )

        for name in esM.componentModelingDict.keys():
            for component in esM.componentModelingDict[name].componentsDict.keys():
                if list(xr_dss[ip][name][component].data_vars) == []:
                    # Delete components that have not been built.
                    del xr_dss[ip][name][component]
                else:
                    # Cast space coordinats to str. If this is not done then dtype will be object.
                    xr_dss[ip][name][component].coords["space"] = (
                        xr_dss[ip][name][component].coords["space"].astype(str)
                    )
                    if esM.componentModelingDict[name].dimension == "2dim":
                        xr_dss[ip][name][component].coords["space_2"] = (
                            xr_dss[ip][name][component].coords["space_2"].astype(str)
                        )

    xr_dss = {"Results": xr_dss}

    return xr_dss


def writeDatasetsToNetCDF(
    datasets,
    outputFilePath="my_esm.nc",
    removeExisting=False,
    mode="a",
    groupPrefix=None,
):
    """
    Saves dictionary of xarray datasets (with esM instance data) to a netCDF
    file.

    **Required arguments:**

    :param datasets: The xarray datasets holding all data required to set up an esM instance.
    :type datasets: Dict[xr.Dataset]

    **Default arguments:**

    :param outputFilePath: output file name of the netCDF file (can include full path)
        |br| * the default value is "my_esm.nc"
    :type outputFilePath: string

    :param removeExisting: indicates if an existing netCDF file should be removed
        |br| * the default value is False
    :type removeExisting: boolean

    :param mode: Write (‘w’) or append (‘a’) mode.

        * If mode=’w’, any existing file at this location will be overwritten.
        * If mode=’a’, existing variables will be overwritten.

        |br| * the default value is 'a'
    :type mode: string

    :param groupPrefix: if specified, multiple xarray datasets (with esM
        instance data) are saved to the same netcdf file. The dictionary
        structure is then {group_prefix}/{group}/{...} instead of {group}/{...}
        |br| * the default value is None
    :type groupPrefix: string

    """

    # Create netCDF file, remove existant
    if removeExisting:
        if Path(outputFilePath).is_file():
            Path(outputFilePath).unlink()

    if not Path(outputFilePath).is_file():
        with Dataset(outputFilePath, "w", format="NETCDF4") as _:
            pass

    for group in datasets.keys():
        if group == "Parameters" or group == "PerformanceSummary":
            xarray_dataset = datasets[group]
            _xarray_dataset = (
                xarray_dataset.copy()
            )  # Copying to avoid errors due to change of size during iteration

            for attr_name, attr_value in _xarray_dataset.attrs.items():
                # if the attribute is set, convert into sorted list
                if isinstance(attr_value, set):
                    xarray_dataset.attrs[attr_name] = sorted(
                        xarray_dataset.attrs[attr_name]
                    )

                # if the attribute is dict, convert into a "flattened" list
                elif isinstance(attr_value, dict):
                    xarray_dataset.attrs[attr_name] = list(
                        f"{k} : {v}"
                        for (k, v) in xarray_dataset.attrs[attr_name].items()
                    )

                # if the attribute is pandas series, add a new attribute corresponding
                # to each row.
                elif isinstance(attr_value, pd.Series):
                    for idx, value in attr_value.items():
                        xarray_dataset.attrs.update({f"{attr_name}.{idx}": value})

                    # Delete the original attribute
                    del xarray_dataset.attrs[attr_name]

                # if the attribute is pandas df, add a new attribute corresponding
                # to each row by converting the column into a numpy array.
                elif isinstance(attr_value, pd.DataFrame):
                    _df = attr_value
                    _df = _df.reindex(sorted(_df.columns), axis=1)
                    for idx, row in _df.iterrows():
                        xarray_dataset.attrs.update(
                            {f"{attr_name}.{idx}": row.to_numpy()}
                        )

                    # Delete the original attribute
                    del xarray_dataset.attrs[attr_name]

                # if the attribute is bool, add a corresponding string
                elif isinstance(attr_value, bool):
                    xarray_dataset.attrs[attr_name] = (
                        "True" if attr_value is True else "False"
                    )

                # if the attribute is None, add a corresponding string
                elif attr_value is None:
                    xarray_dataset.attrs[attr_name] = "None"

            if groupPrefix:
                group_path = f"{groupPrefix}/{group}"
            else:
                group_path = f"{group}"

            xarray_dataset.to_netcdf(
                path=f"{outputFilePath}",
                # Datasets per component will be reflectes as groups in the NetCDF file.
                group=group_path,
                # Use mode='a' to append datasets to existing file. Variables will be overwritten.
                mode=mode,
            )

        elif group == "Results":
            for ip in datasets[group].keys():
                for model, comps in datasets[group][ip].items():
                    for component in comps.keys():
                        if component is not None:
                            if groupPrefix:
                                group_path = (
                                    f"{groupPrefix}/{group}/{ip}/{model}/{component}"
                                )
                            else:
                                group_path = f"{group}/{ip}/{model}/{component}"
                            datasets[group][ip][model][component].to_netcdf(
                                path=f"{outputFilePath}",
                                # Datasets per component will be reflectes as groups in the NetCDF file.
                                group=group_path,
                                # Use mode='a' to append datasets to existing file. Variables will be overwritten.
                                mode=mode,
                                # Use zlib variable compression to reduce filesize with little performance loss
                                # for our use-case. Complevel 9 for best compression.
                                encoding={
                                    var: {"zlib": True, "complevel": 5}
                                    for var in list(
                                        datasets[group][ip][model][component].data_vars
                                    )
                                },
                            )
        else:
            for model, comps in datasets[group].items():
                for component in comps.keys():
                    if component is not None:
                        if groupPrefix:
                            group_path = f"{groupPrefix}/{group}/{model}/{component}"
                        else:
                            group_path = f"{group}/{model}/{component}"
                        datasets[group][model][component].to_netcdf(
                            path=f"{outputFilePath}",
                            # Datasets per component will be reflectes as groups in the NetCDF file.
                            group=group_path,
                            # Use mode='a' to append datasets to existing file. Variables will be overwritten.
                            mode=mode,
                            # Use zlib variable compression to reduce filesize with little performance loss
                            # for our use-case. Complevel 9 for best compression.
                            encoding={
                                var: {"zlib": True, "complevel": 5}
                                for var in list(
                                    datasets[group][model][component].data_vars
                                )
                            },
                        )


def convertDatasetsToEnergySystemModel(datasets):
    """
    Takes dictionary of xarray datasets (with esM instance data) and converts
    it to an esM instance.

    :param datasets: The xarray datasets holding all data required to set up an esM instance.
    :type datasets: Dict[xr.Dataset]

    :return: esM - EnergySystemModel instance
    :rtype: EnergySystemModel instance
    """
    # Read parameters
    xarray_dataset = utilsIO.processXarrayAttributes(datasets["Parameters"])
    esm_dict = xarray_dataset.attrs

    # Read input
    # Iterate through each component-variable pair, depending on the variable's
    # prefix restructure the data and add it to component_dict
    component_dict = utilsIO.PowerDict()

    for model, comps in datasets["Input"].items():
        for component_name, comp_xr in comps.items():
            for variable, comp_var_xr in comp_xr.data_vars.items():
                if not pd.isnull(comp_var_xr.values).all():  # Skip if all are NAs
                    component = f"{model}; {component_name}"

                    # STEP 4 (i). Set regional time series (region, time)
                    if variable[:3] == "ts_":
                        component_dict = utilsIO.addTimeSeriesVariableToDict(
                            component_dict,
                            comp_var_xr,
                            component,
                            variable,
                            drop_component=False,
                        )

                    # STEP 4 (ii). Set 2d data (region, region)
                    elif variable[:3] == "2d_":
                        component_dict = utilsIO.add2dVariableToDict(
                            component_dict,
                            comp_var_xr,
                            component,
                            variable,
                            drop_component=False,
                        )

                    # STEP 4 (iii). Set 1d data (region)
                    elif variable[:3] == "1d_":
                        component_dict = utilsIO.add1dVariableToDict(
                            component_dict,
                            comp_var_xr,
                            component,
                            variable,
                            drop_component=False,
                        )

                    # STEP 4 (iv). Set 0d data
                    elif variable[:3] == "0d_":
                        component_dict = utilsIO.add0dVariableToDict(
                            component_dict, comp_var_xr, component, variable
                        )

    # Create esm from esm_dict and component_dict
    esM = dictIO.importFromDict(esm_dict, component_dict)

    # Read output
    if "Results" in datasets:
        # get startyear to find model classes
        startyear = list(datasets["Results"].keys())[0]
        for model, comps in datasets["Results"][startyear].items():
            optSum = {}
            operationVariablesOptimum_dict = {}
            capacityVariablesOptimum_dict = {}
            isBuiltVariablesOptimum_dict = {}
            chargeOperationVariablesOptimum_dict = {}
            dischargeOperationVariablesOptimum_dict = {}
            stateOfChargeOperationVariablesOptimum_dict = {}

            for ip in datasets["Results"].keys():
                # read opt Summary
                optSum_df = pd.DataFrame([])
                for component in datasets["Results"][ip][model]:
                    optSum_df_comp = pd.DataFrame([])
                    for variable in datasets["Results"][ip][model][component]:
                        if "Optimum" in variable:
                            continue
                        if "space_2" in list(
                            datasets["Results"][ip][model][component].coords
                        ):
                            _optSum_df = (
                                datasets["Results"][ip][model][component][variable]
                                .to_dataframe()
                                .unstack()
                            )
                            iterables = [
                                [component, variable, unit]
                                for variable, unit in datasets["Results"][ip][model][
                                    component
                                ][variable].attrs.items()
                            ]
                            iterables2 = [
                                [iterables[0] + [location]][0]
                                for location in datasets["Results"][ip][model][
                                    component
                                ][variable]["space"].values
                            ]
                            idx = pd.MultiIndex.from_tuples(tuple(iterables2))
                            _optSum_df.index = idx
                            _optSum_df.index.names = [
                                "Component",
                                "Property",
                                "Unit",
                                "LocationIn",
                            ]
                            _optSum_df = _optSum_df.droplevel(0, axis=1)
                            if isinstance(_optSum_df, pd.Series):
                                _optSum_df = _optSum_df.to_frame().T
                            optSum_df_comp = pd.concat(
                                [optSum_df_comp, _optSum_df],
                                axis=0,
                            )

                        else:
                            _optSum_df = (
                                datasets["Results"][ip][model][component][variable]
                                .to_dataframe()
                                .T
                            )
                            iterables = [
                                [component, variable, unit]
                                for variable, unit in datasets["Results"][ip][model][
                                    component
                                ][variable].attrs.items()
                            ]
                            _optSum_df.index = pd.MultiIndex.from_tuples(iterables)
                            _optSum_df.index.names = ["Component", "Property", "Unit"]
                            if isinstance(_optSum_df, pd.Series):
                                _optSum_df = _optSum_df.to_frame().T
                            optSum_df_comp = pd.concat(
                                [optSum_df_comp, _optSum_df],
                                axis=0,
                            )
    
                        if "operation" in variable and "_1" in variable:                                            # operation needed to be renamed in conversion
                            optSum_df_comp = optSum_df_comp.rename(index={variable:variable.replace("_1", "")})     # to dataset and xarray and now is renamed to operation again

                    if isinstance(optSum_df_comp, pd.Series):
                        optSum_df_comp = optSum_df_comp.to_frame().T
                    optSum_df = pd.concat(
                        [optSum_df, optSum_df_comp],
                        axis=0,
                    )
                optSum[int(ip)] = optSum_df

                setattr(esM.componentModelingDict[model], "_optSummary", optSum)

                # read optimal Values (3 types exist)
                operationVariablesOptimum_dict[int(ip)] = pd.DataFrame([])
                capacityVariablesOptimum_dict[int(ip)] = pd.DataFrame([])
                isBuiltVariablesOptimum_dict[int(ip)] = pd.DataFrame([])
                chargeOperationVariablesOptimum_dict[int(ip)] = pd.DataFrame([])
                dischargeOperationVariablesOptimum_dict[int(ip)] = pd.DataFrame([])
                stateOfChargeOperationVariablesOptimum_dict[int(ip)] = pd.DataFrame([])

                for component in datasets["Results"][ip][model]:
                    _operationVariablesOptimum_df = pd.DataFrame([])
                    _capacityVariablesOptimum_df = pd.DataFrame([])
                    _isBuiltVariablesOptimum_df = pd.DataFrame([])
                    _chargeOperationVariablesOptimum_df = pd.DataFrame([])
                    _dischargeOperationVariablesOptimum_df = pd.DataFrame([])
                    _stateOfChargeOperationVariablesOptimum_df = pd.DataFrame([])

                    for variable in datasets["Results"][ip][model][component]:
                        if "Optimum" not in variable:
                            continue
                        opt_variable = variable
                        xr_opt = None
                        if opt_variable in datasets["Results"][ip][model][component]:
                            xr_opt = datasets["Results"][ip][model][component][
                                opt_variable
                            ]
                        else:
                            continue

                        if opt_variable == "_operationVariablesOptimum":
                            if "space_2" in list(xr_opt.coords):
                                df = (
                                    xr_opt.to_dataframe()
                                    .unstack(level=0)
                                    .droplevel(0, axis=1)
                                )
                                _operationVariablesOptimum_df = pd.DataFrame([])
                                for item in df.index.get_level_values(0).unique():
                                    _df = df.loc[item]
                                    _df = _df.drop(item)
                                    idx = pd.MultiIndex.from_product(
                                        [[component], [item], list(_df.index)]
                                    )
                                    _df = _df.set_index(idx)
                                    if isinstance(_df, pd.Series):
                                        _df = _df.to_frame().T
                                    _operationVariablesOptimum_df = pd.concat(
                                        [_operationVariablesOptimum_df, _df],
                                        axis=0,
                                    )

                            else:
                                _operationVariablesOptimum_df = (
                                    xr_opt.to_dataframe()
                                    .unstack(level=0)
                                    .droplevel(0, axis=1)
                                )
                                _operationVariablesOptimum_df = (
                                    _operationVariablesOptimum_df.dropna(axis=0)
                                )
                                idx = pd.MultiIndex.from_product(
                                    [[component], _operationVariablesOptimum_df.index]
                                )
                                _operationVariablesOptimum_df = (
                                    _operationVariablesOptimum_df.set_index(idx)
                                )

                        if opt_variable == "_capacityVariablesOptimum":
                            if "space_2" in list(xr_opt.coords):
                                df = (
                                    xr_opt.to_dataframe()
                                    .unstack(level=0)
                                    .droplevel(0, axis=1)
                                )
                                idx = pd.MultiIndex.from_product(
                                    [[component], list(df.index)]
                                )
                                _df = df.set_index(idx)
                                _capacityVariablesOptimum_df = _df
                            else:
                                _capacityVariablesOptimum_df = xr_opt.to_dataframe().T
                                _capacityVariablesOptimum_df = (
                                    _capacityVariablesOptimum_df.set_axis([component])
                                )

                        if opt_variable == "_isBuiltVariablesOptimum":
                            _isBuiltVariablesOptimum_df = (
                                xr_opt.to_dataframe()
                                .unstack(level=0)
                                .droplevel(0, axis=1)
                            )
                            idx = pd.MultiIndex.from_product(
                                [[component], _isBuiltVariablesOptimum_df.index]
                            )
                            _isBuiltVariablesOptimum_df = (
                                _isBuiltVariablesOptimum_df.set_index(idx)
                            )

                        if opt_variable == "chargeOperationVariablesOptimum":
                            _chargeOperationVariablesOptimum_df = (
                                xr_opt.to_dataframe()
                                .unstack(level=0)
                                .droplevel(0, axis=1)
                            )
                            idx = pd.MultiIndex.from_product(
                                [[component], _chargeOperationVariablesOptimum_df.index]
                            )
                            _chargeOperationVariablesOptimum_df = (
                                _chargeOperationVariablesOptimum_df.set_index(idx)
                            )

                        if opt_variable == "dischargeOperationVariablesOptimum":
                            _dischargeOperationVariablesOptimum_df = (
                                xr_opt.to_dataframe()
                                .unstack(level=0)
                                .droplevel(0, axis=1)
                            )
                            idx = pd.MultiIndex.from_product(
                                [
                                    [component],
                                    _dischargeOperationVariablesOptimum_df.index,
                                ]
                            )
                            _dischargeOperationVariablesOptimum_df = (
                                _dischargeOperationVariablesOptimum_df.set_index(idx)
                            )

                        if opt_variable == "stateOfChargeOperationVariablesOptimum":
                            _stateOfChargeOperationVariablesOptimum_df = (
                                xr_opt.to_dataframe()
                                .unstack(level=0)
                                .droplevel(0, axis=1)
                            )
                            idx = pd.MultiIndex.from_product(
                                [
                                    [component],
                                    _stateOfChargeOperationVariablesOptimum_df.index,
                                ]
                            )
                            _stateOfChargeOperationVariablesOptimum_df = (
                                _stateOfChargeOperationVariablesOptimum_df.set_index(
                                    idx
                                )
                            )
                    if isinstance(_operationVariablesOptimum_df, pd.Series):
                        _operationVariablesOptimum_df = (
                            _operationVariablesOptimum_df.to_frame().T
                        )
                    operationVariablesOptimum_dict[int(ip)] = pd.concat(
                        [
                            operationVariablesOptimum_dict[int(ip)],
                            _operationVariablesOptimum_df,
                        ],
                        axis=0,
                    )
                    if isinstance(_capacityVariablesOptimum_df, pd.Series):
                        _capacityVariablesOptimum_df = (
                            _capacityVariablesOptimum_df.to_frame().T
                        )
                    capacityVariablesOptimum_dict[int(ip)] = pd.concat(
                        [
                            capacityVariablesOptimum_dict[int(ip)],
                            _capacityVariablesOptimum_df,
                        ],
                        axis=0,
                    )
                    if isinstance(_isBuiltVariablesOptimum_df, pd.Series):
                        _isBuiltVariablesOptimum_df = (
                            _isBuiltVariablesOptimum_df.to_frame().T
                        )
                    isBuiltVariablesOptimum_dict[int(ip)] = pd.concat(
                        [
                            isBuiltVariablesOptimum_dict[int(ip)],
                            _isBuiltVariablesOptimum_df,
                        ],
                        axis=0,
                    )
                    if isinstance(_chargeOperationVariablesOptimum_df, pd.Series):
                        _chargeOperationVariablesOptimum_df = (
                            _chargeOperationVariablesOptimum_df.to_frame().T
                        )
                    chargeOperationVariablesOptimum_dict[int(ip)] = pd.concat(
                        [
                            chargeOperationVariablesOptimum_dict[int(ip)],
                            _chargeOperationVariablesOptimum_df,
                        ],
                        axis=0,
                    )
                    if isinstance(_dischargeOperationVariablesOptimum_df, pd.Series):
                        _dischargeOperationVariablesOptimum_df = (
                            _dischargeOperationVariablesOptimum_df.to_frame().T
                        )
                    dischargeOperationVariablesOptimum_dict[int(ip)] = pd.concat(
                        [
                            dischargeOperationVariablesOptimum_dict[int(ip)],
                            _dischargeOperationVariablesOptimum_df,
                        ],
                        axis=0,
                    )
                    if isinstance(
                        _stateOfChargeOperationVariablesOptimum_df, pd.Series
                    ):
                        _stateOfChargeOperationVariablesOptimum_df = (
                            _stateOfChargeOperationVariablesOptimum_df.to_frame().T
                        )
                    stateOfChargeOperationVariablesOptimum_dict[int(ip)] = pd.concat(
                        [
                            stateOfChargeOperationVariablesOptimum_dict[int(ip)],
                            _stateOfChargeOperationVariablesOptimum_df,
                        ],
                        axis=0,
                    )

                # check if empty, if yes convert to None
                if operationVariablesOptimum_dict[int(ip)].empty:
                    operationVariablesOptimum_dict[int(ip)] = None
                if capacityVariablesOptimum_dict[int(ip)].empty:
                    capacityVariablesOptimum_dict[int(ip)] = None
                if isBuiltVariablesOptimum_dict[int(ip)].empty:
                    isBuiltVariablesOptimum_dict[int(ip)] = None
                if chargeOperationVariablesOptimum_dict[int(ip)].empty:
                    chargeOperationVariablesOptimum_dict[int(ip)] = None
                if dischargeOperationVariablesOptimum_dict[int(ip)].empty:
                    dischargeOperationVariablesOptimum_dict[int(ip)] = None
                if stateOfChargeOperationVariablesOptimum_dict[int(ip)].empty:
                    stateOfChargeOperationVariablesOptimum_dict[int(ip)] = None

            setattr(
                esM.componentModelingDict[model],
                "_operationVariablesOptimum",
                operationVariablesOptimum_dict,
            )
            setattr(
                esM.componentModelingDict[model],
                "_capacityVariablesOptimum",
                capacityVariablesOptimum_dict,
            )
            setattr(
                esM.componentModelingDict[model],
                "_isBuiltVariablesOptimum",
                isBuiltVariablesOptimum_dict,
            )
            setattr(
                esM.componentModelingDict[model],
                "_chargeOperationVariablesOptimum",
                chargeOperationVariablesOptimum_dict,
            )
            setattr(
                esM.componentModelingDict[model],
                "_dischargeOperationVariablesOptimum",
                dischargeOperationVariablesOptimum_dict,
            )
            setattr(
                esM.componentModelingDict[model],
                "_stateOfChargeOperationVariablesOptimum",
                stateOfChargeOperationVariablesOptimum_dict,
            )

            # if only one investment period -> keep optimal values unchanged for end user
            def setFinalOptimalValues(esM, name):
                if len(esM.investmentPeriodNames) == 1:
                    data = getattr(esM.componentModelingDict[model], "_" + name)
                    setattr(
                        esM.componentModelingDict[model], name, data[int(startyear)]
                    )
                else:
                    data = getattr(esM.componentModelingDict[model], "_" + name)
                    setattr(esM.componentModelingDict[model], name, data)
                return esM

            optimalParameters = [
                "optSummary",
                "operationVariablesOptimum",
                "capacityVariablesOptimum",
                "isBuiltVariablesOptimum",
                "chargeOperationVariablesOptimum",
                "dischargeOperationVariablesOptimum",
                "stateOfChargeOperationVariablesOptimum",
            ]
            for name in optimalParameters:
                esM = setFinalOptimalValues(esM, name)

    return esM


def writeEnergySystemModelToNetCDF(
    esM,
    outputFilePath="my_esm.nc",
    overwriteExisting=False,
    optSumOutputLevel=0,
    groupPrefix=None,
):
    """
    Write energySystemModel (input and if exists, output) to netCDF file.

    :param esM: EnergySystemModel instance in which the model is held
    :type esM: EnergySystemModel instance

    :param outputFilePath: output file name (can include full path)
        |br| * the default value is "my_esm.nc"
    :type file_path: string

    :param overwriteExisting: Overwrite existing netCDF file
        |br| * the default value is False
    :type outputFileName: boolean

    :param optSumOutputLevel: Output level of the optimization summary (see
        EnergySystemModel). Either an integer (0,1,2) which holds for all model
        classes or a dictionary with model class names as keys and an integer
        (0,1,2) for each key (e.g. {'StorageModel':1,'SourceSinkModel':1,...}
        |br| * the default value is 2
    :type optSumOutputLevel: int (0,1,2) or dict

    :param groupPrefix: if specified, multiple xarray datasets (with esM
        instance data) are saved to the same netcdf file. The dictionary
        structure is then {group_prefix}/{group}/{...} instead of {group}/{...}
        |br| * the default value is None
    :type group_prefix: string

    :return: Nested dictionary containing xr.Dataset with all result values
        for each component.
    :rtype: Dict[str, Dict[str, xr.Dataset]]
    """

    if overwriteExisting:
        if Path(outputFilePath).is_file():
            Path(outputFilePath).unlink()

    utils.output("\nWriting output to netCDF... ", esM.verbose, 0)
    _t = time.time()

    xr_dss_input = convertOptimizationInputToDatasets(esM)
    writeDatasetsToNetCDF(xr_dss_input, outputFilePath, groupPrefix=groupPrefix)
    if esM.objectiveValue is not None:  # model was optimized
        xr_dss_output = convertOptimizationOutputToDatasets(esM, optSumOutputLevel)
        if hasattr(esM, "performanceSummary"):
            xr_dss_performance = convertPerformanceSummaryToDatasets(esM)
            xr_dss_output["PerformanceSummary"] = xr_dss_performance[
                "PerformanceSummary"
            ]
            print(xr_dss_output.keys())
        writeDatasetsToNetCDF(xr_dss_output, outputFilePath, groupPrefix=groupPrefix)

    utils.output("Done. (%.4f" % (time.time() - _t) + " sec)", esM.verbose, 0)


def writeEnergySystemModelToDatasets(esM):
    """Converts esM instance (input and output) into a xarray dataset.

    :param esM: EnergySystemModel instance in which the optimized model is held
    :type esM: EnergySystemModel instance

    :return: xr_dss_results - esM instance (input and output) data in xarray
        dataset format
    :rtype: xr.DataSet
    """
    if esM.objectiveValue is not None:  # model was optimized
        xr_dss_output = convertOptimizationOutputToDatasets(esM)
        xr_dss_input = convertOptimizationInputToDatasets(esM)
        if hasattr(esM, "performanceSummary"):
            xr_dss_performance = convertPerformanceSummaryToDatasets(esM)

            xr_dss_results = {
                "Results": xr_dss_output["Results"],
                "Input": xr_dss_input["Input"],
                "Parameters": xr_dss_input["Parameters"],
                "PerformanceSummary": xr_dss_performance["PerformanceSummary"],
            }
        else:
            xr_dss_results = {
                "Results": xr_dss_output["Results"],
                "Input": xr_dss_input["Input"],
                "Parameters": xr_dss_input["Parameters"],
            }
    else:
        xr_dss_input = convertOptimizationInputToDatasets(esM)
        xr_dss_results = {
            "Input": xr_dss_input["Input"],
            "Parameters": xr_dss_input["Parameters"],
        }

    return xr_dss_results


def readNetCDFToDatasets(filePath="my_esm.nc", groupPrefix=None, lazy_load=False):
    """
    Read optimization results from grouped netCDF file to dictionary of
    xr.Datasets.

    :param filePath: output file name of netCDF file (can include full path)
        |br| * the default value is "my_esm.nc"
    :type filePath: string

    :param groupPrefix: if specified, multiple xarray datasets (with esM
        instance data) are saved to the same netcdf file. The dictionary
        structure is then {group_prefix}/{group}/{...} instead of {group}/{...}
        |br| * the default value is None
    :type groupPrefix: string

    :param lazy_load: If True, the data is not loaded into memory until it is
        accessed. This can be useful for large datasets. Refer to xarray documentation for more information
        |br| * the default value is False
    :type lazy_load: boolean

    :return: Nested dictionary containing an xr.Dataset with all result values
        for each component.
    :rtype: Nested dict
    """

    with Dataset(filePath, "r", format="NETCDF4") as rootgrp:
        if groupPrefix:
            group_keys = rootgrp[groupPrefix].groups
        else:
            group_keys = rootgrp.groups

    if lazy_load:
        loader = xr.open_dataset
    else:
        loader = xr.load_dataset

    if not groupPrefix:
        xr_dss = {}
        # read input from netcdf
        xr_dss["Input"] = {
            model_key: {
                comp_key: loader(filePath, group=f"Input/{model_key}/{comp_key}")
                for comp_key in group_keys["Input"][model_key].groups
            }
            for model_key in group_keys["Input"].groups
        }
        # read results from netcdf
        if "Results" in group_keys:
            xr_dss["Results"] = {
                ip_key: {
                    model_key: {
                        comp_key: loader(
                            filePath, group=f"Results/{ip_key}/{model_key}/{comp_key}"
                        )
                        for comp_key in group_keys["Results"][ip_key][model_key].groups
                    }
                    for model_key in group_keys["Results"][ip_key].groups
                }
                for ip_key in group_keys["Results"].groups
            }
        # read parameters from netcdf
<<<<<<< HEAD
        xr_dss["Parameters"] = loader(filePath, group="Parameters")
=======
        xr_dss["Parameters"] = xr.load_dataset(filePath, group="Parameters")
        # read performance summary from netcdf (if exists)
        if "PerformanceSummary" in group_keys:
            xr_dss["PerformanceSummary"] = xr.load_dataset(
                filePath, group="PerformanceSummary"
            )
>>>>>>> a89688cd
    else:
        xr_dss = {}
        # read input from netcdf
        xr_dss["Input"] = {
            model_key: {
                comp_key: loader(
                    filePath,
                    group=f"{groupPrefix}/Input/{model_key}/{comp_key}",
                )
                for comp_key in group_keys["Input"][model_key].groups
            }
            for model_key in group_keys["Input"].groups
        }
        # read results from netcdf
        if "Results" in group_keys:
            xr_dss["Results"] = {
                ip_key: {
                    model_key: {
                        comp_key: loader(
                            filePath,
                            group=f"{groupPrefix}/Results/{ip_key}/{model_key}/{comp_key}",
                        )
                        for comp_key in group_keys["Results"][ip_key][model_key].groups
                    }
                    for model_key in group_keys["Results"][ip_key].groups
                }
                for ip_key in group_keys["Results"].groups
            }
        # read parameters from netcdf
<<<<<<< HEAD
        xr_dss["Parameters"] = loader(filePath, group=f"{groupPrefix}/Parameters")
=======
        xr_dss["Parameters"] = xr.load_dataset(
            filePath, group=f"{groupPrefix}/Parameters"
        )
        # read performance summary from netcdf (if exists)
        if "PerformanceSummary" in group_keys:
            xr_dss["PerformanceSummary"] = xr.load_dataset(
                filePath, group=f"{groupPrefix}/PerformanceSummary"
            )
>>>>>>> a89688cd

    return xr_dss


def readNetCDFtoEnergySystemModel(filePath, groupPrefix=None):
    """
    Converts netCDF file into an EnergySystemModel instance.

    :param filePath: file name of netCDF file (can include full path) in which
        the esM data is stored
        |br| * the default value is "my_esm.nc"
    :type filePath: string

    :return: EnergySystemModel instance
    :rtype: EnergySystemModel instance
    """

    # netcdf to xarray dataset
    xr_dss = readNetCDFToDatasets(filePath, groupPrefix)

    # xarray dataset to esm
    esM = convertDatasetsToEnergySystemModel(xr_dss)

    return esM<|MERGE_RESOLUTION|>--- conflicted
+++ resolved
@@ -53,11 +53,7 @@
             
     # STEP 4. Add all df variables to xr_ds
     xr_dss = utilsIO.addDFVariablesToXarray(
-<<<<<<< HEAD
-        xr_dss, component_dict, df_iteration_dict, list(esM.locations)
-=======
         xr_dss, component_dict, df_iteration_dict, _mapC_dict, list(esM.locations)
->>>>>>> a89688cd
     )
 
     # STEP 5. Add all series variables to xr_ds
@@ -1128,16 +1124,12 @@
                 for ip_key in group_keys["Results"].groups
             }
         # read parameters from netcdf
-<<<<<<< HEAD
-        xr_dss["Parameters"] = loader(filePath, group="Parameters")
-=======
         xr_dss["Parameters"] = xr.load_dataset(filePath, group="Parameters")
         # read performance summary from netcdf (if exists)
         if "PerformanceSummary" in group_keys:
             xr_dss["PerformanceSummary"] = xr.load_dataset(
                 filePath, group="PerformanceSummary"
             )
->>>>>>> a89688cd
     else:
         xr_dss = {}
         # read input from netcdf
@@ -1167,9 +1159,6 @@
                 for ip_key in group_keys["Results"].groups
             }
         # read parameters from netcdf
-<<<<<<< HEAD
-        xr_dss["Parameters"] = loader(filePath, group=f"{groupPrefix}/Parameters")
-=======
         xr_dss["Parameters"] = xr.load_dataset(
             filePath, group=f"{groupPrefix}/Parameters"
         )
@@ -1178,7 +1167,6 @@
             xr_dss["PerformanceSummary"] = xr.load_dataset(
                 filePath, group=f"{groupPrefix}/PerformanceSummary"
             )
->>>>>>> a89688cd
 
     return xr_dss
 
