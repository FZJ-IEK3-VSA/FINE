import inspect

import fine as fn
from fine.IOManagement import utilsIO
from fine.utils import buildFullTimeSeries
<<<<<<< HEAD
=======
import pandas as pd
from fine import utils
>>>>>>> a89688cd

def reconstruct_full_timeseries(esM, timeseries, ip):
    print("Reconstructing timeseries from TSA")

<<<<<<< HEAD
def reconstruct_full_timeseries(esM, timeseries, ip):
    print("Reconstructing timeseries from TSA")

=======
>>>>>>> a89688cd
    # switch first index level and column level
    df = timeseries.copy()
    df = df.stack().unstack(level=1)
    df.index.names = [None] * len(df.index.names)
    full_df = (
        buildFullTimeSeries(df, esM.periodsOrder[ip], ip=ip, esM=esM, divide=False)
        .reset_index(level=0, drop=True)
        .T
    )
    full_df.columns = timeseries.columns

    return full_df


def exportToDict(esM, useProcessedValues=False, useTSAvalues=False):
    """
    Writes the input arguments of EnergySysteModel and its Components input to a dictionary.

    :param esM: EnergySystemModel instance in which the optimization model is held
    :type esM: EnergySystemModel instance

    :return: esmDict, compDict - dicts containing input arguments of
            EnergySysteModel and its Components input, respectively
    """

    # Get all input properties of the esM
    inputkwargs = inspect.getfullargspec(fn.EnergySystemModel.__init__)

    esmDict = {}
    # Loop over all props
    for arg in inputkwargs.args:
        if arg != "self":
            esmDict[arg] = getattr(esM, arg)

    compDict = utilsIO.PowerDict()
    # Loop over all component models
    for componentModel in esM.componentModelingDict.values():
        # Loop over all components belonging to the model
        for componentname in componentModel.componentsDict:
            # Get class name of component
            classname = type(componentModel.componentsDict[componentname]).__name__

            # Get class
            class_ = getattr(fn, classname)
            # Get input arguments of the class
            inputkwargs = inspect.getfullargspec(class_.__init__)
            prop_list = inputkwargs.args

            # Get component data
            component = componentModel.componentsDict[componentname]

            # replace raw values with processed values if useProcessedValues is True
            if useProcessedValues:
                prop_list_full_set = component.__dict__.keys()

                _prop_list = prop_list.copy()
                for prop in _prop_list:
                    # for soc min/max the original input must be used to ensure compatibility with spatial aggregation
                    if prop in ['stateOfChargeMin', 'stateOfChargeMax']:
                        prop_list.remove(prop)
                        prop_list.append((prop, prop))
                    # for the transmission investment parameters, the preprocessed version
                    # (without multiplication with the distance and 0.5) must be used
                    elif (
                        f"preprocessed{prop[:1].upper()}{prop[1:]}"
                        in prop_list_full_set
                    ):
                        prop_list.remove(prop)
                        prop_list.append(
                            (prop, f"preprocessed{prop[:1].upper()}{prop[1:]}")
                        )

                    # for time series, the full version must be used
                    elif f"full{prop[:1].upper()}{prop[1:]}" in prop_list_full_set:
                        prop_list.remove(prop)
                        prop_list.append((prop, f"full{prop[:1].upper()}{prop[1:]}"))

                    # for all other components, the processed version is used, if it exists
                    elif f"processed{prop[:1].upper()}{prop[1:]}" in prop_list_full_set:
                        prop_list.remove(prop)
                        prop_list.append(
                            (prop, f"processed{prop[:1].upper()}{prop[1:]}")
                        )
                    else:
                        prop_list.remove(prop)
                        prop_list.append((prop, prop))

                # Loop over all input props
                for prop in prop_list:
                    if (prop[0] != "self") and (prop[0] != "esM"):
                        # NOTE: thanks to utilsIO.PowerDict(), the nested dictionaries need
                        # not be created before adding the data.
                        _data = getattr(component, prop[1])
                        # useprocessedValues is only used for xarray and we want to have the original investment period names
                        if isinstance(_data, dict):
                            investmentPeriodMapper = dict(zip(esM.investmentPeriods, esM.investmentPeriodNames))
                            # replace keys with investment period names in _data
                            _data = {investmentPeriodMapper[k]: v for k, v in _data.items()}
                        compDict[classname][componentname][prop[0]] = _data
            else:
                # Loop over all input props
                for prop in prop_list:
<<<<<<< HEAD
                    if (prop != "self") and (prop != "esM"):
                        compDict[classname][componentname][prop] = getattr(
                            component, prop
                        )
=======
                    if class_ is not fn.Transmission:
                        if (prop != "self") and (prop != "esM"):
                            compDict[classname][componentname][prop] = getattr(
                                component, prop
                            )
                    elif (prop != "self") and (prop != "esM"):
                            _data = getattr(component, prop)
                            if isinstance(_data, pd.DataFrame) and "operationRate" not in prop:
                                _data = utils.preprocess2dimData(_data)
                                compDict[classname][componentname][prop] = _data
                            elif isinstance(_data, dict):
                                for ip, _data in _data.items():
                                    if isinstance(_data, pd.DataFrame) and "operationRate" not in prop:
                                        _data = utils.preprocess2dimData(_data)
                                    compDict[classname][componentname][prop][ip] = _data
                            else:
                                compDict[classname][componentname][prop] = _data
                            
>>>>>>> a89688cd
                # Add aggregatedRate timeseries from TSA
                if esM.isTimeSeriesDataClustered:
                    prop_list_full_set = component.__dict__.keys()
                    for prop in prop_list_full_set:
                        if (prop != "self") and (prop != "esM"):
                            if ("aggregated" in prop) and ("Rate" in prop):
                                timeseries = getattr(component, prop)
                                # if only one time series was given by user, independent of the number of investment periods, we only save that
                                original_name = prop.replace("aggregated", "")
                                original_name = (
                                    f"{original_name[:1].lower()}{original_name[1:]}"
                                )
                                inuptTimeSeries = getattr(component, original_name)

                                if isinstance(inuptTimeSeries, dict):
                                    compDict[classname][componentname][prop] = {}
                                    for ip in timeseries.keys():
                                        ip_name = esM.investmentPeriodNames[ip]
                                        # get years
                                        if timeseries[ip] is not None:
                                            compDict[classname][componentname][prop][
                                                ip_name
                                            ] = reconstruct_full_timeseries(
                                                esM, timeseries[ip], ip=ip
                                            )
                                        else:
                                            compDict[classname][componentname][prop] = (
                                                None
                                            )
                                else:
                                    ip = 0
                                    if isinstance(timeseries, dict):
                                        if (
                                            timeseries[ip] is not None
                                        ):  # we only save the first time series since they are all the same (becaue only one time series given by user)
                                            compDict[classname][componentname][prop] = (
                                                reconstruct_full_timeseries(
                                                    esM, timeseries[ip], ip=ip
                                                )
                                            )
                                        else:
                                            compDict[classname][componentname][prop] = (
                                                None
                                            )
                                    elif timeseries is not None:
                                        compDict[classname][componentname][prop] = (
                                            reconstruct_full_timeseries(
                                                esM, timeseries, ip=ip
                                            )
                                        )
                                    else:
                                        compDict[classname][componentname][prop] = None

    return esmDict, compDict


def importFromDict(esmDict, compDict):
    """
    Converts the dictionaries created by the exportToDict function to an EnergySystemModel.

    :param esMDict: dictionary created from exportToDict contains all esM information
    :type dict: dictionary instance

    :param compDict: dictionary create from exportToDict containing all component information
    :type dict: dictionary instance

    :return: esM - EnergySystemModel instance in which the optimized model is held
    """
    esM = fn.EnergySystemModel(**esmDict)

    # add components
    for classname in compDict:
        # get class
        class_ = getattr(fn, classname)
        blacklist = [
            "aggregated"
        ]  # variable is only needed to save clusterd timeseries data

        for comp in compDict[classname]:
            # get all vars that start with entries in blacklist
            compBlacklist = [
                var
                for var in compDict[classname][comp]
                if any([var.startswith(bl) for bl in blacklist])
            ]
            # remove all vars in blacklist
            for var in compBlacklist:
                compDict[classname][comp].pop(var)
            esM.add(class_(esM, **compDict[classname][comp]))

    return esM<|MERGE_RESOLUTION|>--- conflicted
+++ resolved
@@ -3,21 +3,12 @@
 import fine as fn
 from fine.IOManagement import utilsIO
 from fine.utils import buildFullTimeSeries
-<<<<<<< HEAD
-=======
 import pandas as pd
 from fine import utils
->>>>>>> a89688cd
 
 def reconstruct_full_timeseries(esM, timeseries, ip):
     print("Reconstructing timeseries from TSA")
 
-<<<<<<< HEAD
-def reconstruct_full_timeseries(esM, timeseries, ip):
-    print("Reconstructing timeseries from TSA")
-
-=======
->>>>>>> a89688cd
     # switch first index level and column level
     df = timeseries.copy()
     df = df.stack().unstack(level=1)
@@ -120,12 +111,6 @@
             else:
                 # Loop over all input props
                 for prop in prop_list:
-<<<<<<< HEAD
-                    if (prop != "self") and (prop != "esM"):
-                        compDict[classname][componentname][prop] = getattr(
-                            component, prop
-                        )
-=======
                     if class_ is not fn.Transmission:
                         if (prop != "self") and (prop != "esM"):
                             compDict[classname][componentname][prop] = getattr(
@@ -144,7 +129,6 @@
                             else:
                                 compDict[classname][componentname][prop] = _data
                             
->>>>>>> a89688cd
                 # Add aggregatedRate timeseries from TSA
                 if esM.isTimeSeriesDataClustered:
                     prop_list_full_set = component.__dict__.keys()
