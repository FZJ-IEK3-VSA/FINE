--- conflicted
+++ resolved
@@ -541,8 +541,6 @@
             self.fullDischargeOpRateMax, "dischargeRate_", data, ip
         )
 
-<<<<<<< HEAD
-=======
         if isinstance(self.stateOfChargeMin, (int, float)):
             # if stateOfChargeMin is a constant value, the aggregatedStateOfChargeMax is
             # created from a constant value as it was not considered within the tsa
@@ -570,7 +568,6 @@
             )
 
 
->>>>>>> a89688cd
 
 class StorageModel(ComponentModel):
     """
@@ -1487,11 +1484,7 @@
                         ** (t * esM.hoursPerTimeStep)
                     )
                     + SOC[loc, compName, ip, esM.periodsOrder[ip][pInter], t]
-<<<<<<< HEAD
-                    >= compDict[compName].stateOfChargeMin
-=======
                     >= compDict[compName].processedStateOfChargeMin[ip][loc].loc[pInter, t]
->>>>>>> a89688cd
                 )
             else:
                 return (
@@ -1506,11 +1499,7 @@
                         )
                     )
                     + SOC[loc, compName, ip, esM.periodsOrder[ip][pInter], t]
-<<<<<<< HEAD
-                    >= compDict[compName].stateOfChargeMin
-=======
                     >= compDict[compName].processedStateOfChargeMin[ip][loc].loc[pInter, t]
->>>>>>> a89688cd
                 )
 
         setattr(
