import inspect
import os
import time
import warnings
import importlib.util

import gurobi_logtools as glt
import pandas as pd
import psutil
import pyomo.environ as pyomo
from pyomo import opt
from tsam.timeseriesaggregation import TimeSeriesAggregation

from fine import utils
from fine.aggregations.spatialAggregation import manager as spagat
from fine.component import Component, ComponentModel
from fine.IOManagement import xarrayIO as xrIO

warnings.filterwarnings("ignore", category=FutureWarning)
warnings.filterwarnings("ignore", category=DeprecationWarning)
warnings.filterwarnings("always", category=UserWarning)


class EnergySystemModel:
    """
    EnergySystemModel class

    The functionality provided by the EnergySystemModel class is fourfold:

    * With it, the **basic structure** (spatial and temporal resolution, considered commodities) of
      the investigated energy system is defined.
    * It serves as a **container for all components** investigated in the energy system model. These components,
      namely sources and sinks, conversion options, storage options, and transmission options
      (in the core module), can be added to an EnergySystemModel instance.
    * It provides the core functionality of **modeling and optimizing the energy system** based on the specified
      structure and components on the one hand and of specified simulation parameters on the other hand.
    * It **stores optimization results** which can then be post-processed with other modules.

    The parameters which are stored in an instance of the class refer to:

    * the modeled spatial representation of the energy system (**locations, lengthUnit**)
    * the modeled temporal representation of the energy system (**totalTimeSteps, hoursPerTimeStep,
      startYear, numberOfInvementPeriods, investmentPeriodInterval, periods, periodsOrder,
      periodsOccurrences, timeStepsPerPeriod, interPeriodTimeSteps, isTimeSeriesDataClustered,
      typicalPeriods, tsaInstance, timeUnit**)
    * the considered commodities in the energy system (**commodities, commodityUnitsDict**)
    * the considered components in the energy system (**componentNames, componentModelingDict, costUnit**)
    * optimization related parameters (**pyM, solverSpecs**)

    The parameters are first set when a class instance is initiated. The parameters which are related to the
    components (e.g. componentNames) are complemented by adding the components to the class instance.

    Instances of this class provide functions for\n
    * adding components and their respective modeling classes (**add**)
    * clustering the time series data of all added components using the time series aggregation package tsam, cf.
      https://github.com/FZJ-IEK3-VSA/tsam (**cluster**)
    * optimizing the specified energy system (**optimize**), for which a pyomo concrete model instance is built
      and filled with

        (0) basic time sets,
        (1) sets, variables and constraints contributed by the component modeling classes,
        (2) basic, component overreaching constraints, and
        (3) an objective function.

      The pyomo instance is then optimized by a specified solver. The optimization results are processed once
      available.
    * getting components and their attributes (**getComponent, getCompAttr, getOptimizationSummary**)
    """

    def __init__(
        self,
        locations,
        commodities,
        commodityUnitsDict,
        numberOfTimeSteps=8760,
        hoursPerTimeStep=1,
        startYear=0,
        numberOfInvestmentPeriods=1,
        investmentPeriodInterval=1,
        stochasticModel=False,
        costUnit="1e9 Euro",
        lengthUnit="km",
        verboseLogLevel=0,
        balanceLimit=None,
        pathwayBalanceLimit=None,
        annuityPerpetuity=False,
    ):
        """
        Constructor for creating an EnergySystemModel class instance

        **Required arguments:**

        :param locations: locations considered in the energy system
        :type locations: set of strings

        :param commodities: commodities considered in the energy system
        :type commodities: set of strings

        :param commodityUnitsDict: dictionary which assigns each commodity a quantitative unit per time
            (e.g. GW_el, GW_H2, Mio.t_CO2/h). The dictionary is used for results output.

            .. note::
                Note for advanced users: the scale of these units can influence the numerical stability of the
                optimization solver, cf. http://files.gurobi.com/Numerics.pdf where a reasonable range of model
                coefficients is suggested.

        :type commodityUnitsDict: dictionary of strings

        **Default arguments:**

        :param numberOfTimeSteps: number of time steps considered when modeling the energy system (for each
            time step, or each representative time step, variables and constraints are constituted). Together
            with the hoursPerTimeStep, the total number of hours considered can be derived. The total
            number of hours is again used for scaling the arising costs to the arising total annual costs (TAC)
            which are minimized during optimization.
            |br| * the default value is 8760.
        :type totalNumberOfHours: strictly positive integer

        :param hoursPerTimeStep: hours per time step
            |br| * the default value is 1
        :type hoursPerTimeStep: strictly positive float

        :param numberOfInvestmentPeriods: number of investment periods of transformation
            path analysis, e.g. for a transformation pathway from 2020 to 2030
            with the years 2020, 2025, 2030, the numberOfInvestmentPeriods is 3
            |br| * the default value is 1
        :type numberOfInvestmentPeriods: strictly positive integer

        :param investmentPeriodInterval: interval between the investment of transformation
            path analysis, e.g. for a transformation pathway from 2020 to 2030
            with the years 2020, 2025, 2030, the investmentPeriodInterval is 5
            |br| * the default value is 1
        :type investmentPeriodInterval: strictly positive integer

        :param startYear: year name of first investment period, e.g. for a transformation
            pathway from 2020 to 2030 with the years 2020, 2025, 2030, the startYear is 2020
            |br| * the default value is 0
        :type startYear: integer

        :param stochasticModel: defines whether to set up a stochastic optimization.
            The goal of the stochastic optimization is to find a more robust energy system by considering different
            requirements to find a single energy system design (e.g. various weather years or demand forecasts). These requirements
            are represented in different investment periods of the model. In contrast to the classical perfect foresight
            optimization the investment periods do not represent steps of a tranformation pathway but possible boundary
            conditions for the energy system, which need to be considered for the system design and operation
            |br| * the default value is False
        :type mode: bool

        :param costUnit: cost unit of all cost related values in the energy system. This argument sets the unit of
            all cost parameters which are given as an input to the EnergySystemModel instance (e.g. for the
            invest per capacity or the cost per operation).

            .. note::
                Note for advanced users: the scale of this unit can influence the numerical stability of the
                optimization solver, cf. http://files.gurobi.com/Numerics.pdf where a reasonable range of model
                coefficients is suggested.

            |br| * the default value is '10^9 Euro' (billion euros), which can be a suitable scale for national
            energy systems.
        :type costUnit: string

        :param lengthUnit: length unit for all length-related values in the energy system.

            .. note::
                Note for advanced users: the scale of this unit can influence the numerical stability of the
                optimization solver, cf. http://files.gurobi.com/Numerics.pdf where a reasonable range of model
                coefficients is suggested.

            |br| * the default value is 'km' (kilometers).
        :type lengthUnit: string

        :param verboseLogLevel: defines how verbose the console logging is:

            - 0: general model logging, warnings and optimization solver logging are displayed.
            - 1: warnings are displayed.
            - 2: no general model logging or warnings are displayed, the optimization solver logging is set to a
              minimum.

            .. note::
                if required, the optimization solver logging can be separately enabled in the optimizationSpecs
                of the optimize function.

            |br| * the default value is 0
        :type verboseLogLevel: integer (0, 1 or 2)

        :param balanceLimit: defines the balanceLimit constraint (various different balanceLimitIDs possible)
            for specific regions or the whole model and optional also per investment period.
            The balancelimitID can be assigned to various components of e.g. SourceSinkModel or
            TransmissionModel to limit the balance of production, consumption and im/export.

            Regional dependency:
            The balanceLimit is defined as a pd.DataFrame. Each row contains an individual balanceLimitID as
            index, the corresponding regional scope as columns and the values as data. The regional scope can be set
            for a region with the matching region name as column name or "Total" as colum name for setting for the entire system.
            Example:
            - per region: pd.DataFrame(columns=["Region1"], index=["electricity"], data=[1000])
            - per region and per system: pd.DataFrame(columns=["Region1","Total"], index=["electricity"], data=[1000,2000])

            Temporal dependency:
            If the balanceLimit is passed as a dict with the described pd.DataFrames as values it is considered per investment period.
            Values are always given in the unit of the esM commodities unit.\n

            Optional: A column named 'lowerBound' can be passed to specify if
            the limit is an upper or lower bound.
            By default an upperBound is considered ('lowerBound'=False).
            However, multiple cases can be considered:\n
            1) Sources:\n
                a) LowerBound=False: UpperBound for commodity from SourceComponent (Define positive value in
                balanceLimit). Example: Limit CO2-Emission\n
                b) LowerBound=True: LowerBound for commodity from SourceComponent (Define positive value in
                balanceLimit). Example: Require minimum production from renewables.\n
            2) Sinks:\n
                a) LowerBound=False: UpperBound in a mathematical sense for commodity from SinkComponent
                (Logically minimum limit for negative values, define negative value in balanceLimit).
                Example: Minimum export/consumption of hydrogen.\n
                b) LowerBound=True: LowerBound in a mathematical sense for commodity from SourceComponent
                (Logically maximum limit for negative values, define negative value in balanceLimit).
                Example: Define upper limit for Carbon Capture & Storage.\n

            .. note::
                If bounds for sinks shall be specified (e.g. min. export, max. sink volume), values must be
                defined as negative.

            |br| * the default value is None
        :type balanceLimit:

            * pd.DataFrame
            * dictionary with investment periods years as keys, and pd.DataFrame as values

            |br| * the default value is None
        :type lowerBound: bool

        :param pathwayBalanceLimit: the pathway balance limit defines commodity balance (lower or upper bound) for the pathway.
            The structure is similar to the balanceLimit, however does without the temporal dependency per investment period.
            Examples: CO2 budget for the entire transformation pathway
            |br| * the default value is None
        :type pathwayBalanceLimit: None or pd.DataFrame

        :param annuityPerpetuity: if set to True, it is assumed that the design and operation of the last investment
            period will be maintained forever. Therefore, the cost contribution of each component's last investment
            period is divided by the component's interest rate to account for perpetuity costs.

            To enable annuity perpetuity the interest rate of every component must be greater than 0.

            |br| * the default value is False
        :type: annuityPerpetuity: bool

        """

        # Check correctness of inputs
        utils.checkEnergySystemModelInput(
            locations,
            commodities,
            commodityUnitsDict,
            numberOfTimeSteps,
            hoursPerTimeStep,
            numberOfInvestmentPeriods,
            investmentPeriodInterval,
            startYear,
            stochasticModel,
            costUnit,
            lengthUnit,
        )

        ################################################################################################################
        #                                        Spatial resolution parameters                                         #
        ################################################################################################################

        # The locations (set of string) name the considered locations in an energy system model instance. The parameter
        # is used throughout the build of the energy system model to validate inputs and declare relevant sets,
        # variables and constraints.
        # The length unit refers to the measure of length referred throughout the model.

        self.locations, self.lengthUnit = locations, lengthUnit
        self._locationsOrdered = sorted(locations)

        self.numberOfTimeSteps = numberOfTimeSteps

        ################################################################################################################
        #                                            Time series parameters                                            #
        ################################################################################################################

        # The totalTimeSteps parameter (list, ranging from 0 to the total numberOfTimeSteps-1) refers to the total
        # number of time steps considered when modeling the specified energy system. The parameter is used for
        # validating time series data input and for setting other time series parameters when modeling a full temporal
        # resolution. The hoursPerTimeStep parameter (float > 0) refers to the temporal length of a time step in the
        # totalTimeSteps. From the numberOfTimeSteps and the hoursPerTimeStep the numberOfYears parameter is computed.
        self.totalTimeSteps, self.hoursPerTimeStep = (
            list(range(numberOfTimeSteps)),
            hoursPerTimeStep,
        )
        self.numberOfTimeSteps = numberOfTimeSteps
        self.numberOfYears = numberOfTimeSteps * hoursPerTimeStep / 8760.0

        # The periods parameter (list, [0] when considering a full temporal resolution, range of [0, ...,
        # totalNumberOfTimeSteps/numberOfTimeStepsPerPeriod] when applying time series aggregation) represents
        # the periods considered when modeling the energy system. Only one period exists when considering the full
        # temporal resolution. When applying time series aggregation, the full time series are broken down into
        # periods to which a typical period is assigned to.
        # These periods have an order which is stored in the periodsOrder parameter (list, [0] when considering a full
        # temporal resolution, [typicalPeriod(0), ... ,
        # typicalPeriod(totalNumberOfTimeSteps/numberOfTimeStepsPerPeriod-1)] when applying time series aggregation).
        # The occurrences of these periods are stored in the periodsOccurrences parameter (list, [1] when considering a
        # full temporal resolution, [occurrences(0), ..., occurrences(numberOfTypicalPeriods-1)] when applying time
        # series aggregation).
        self.periods, self.periodsOrder, self.periodOccurrences = [0], [0], [1]
        self.timeStepsPerPeriod = list(range(numberOfTimeSteps))
        self.interPeriodTimeSteps = list(
            range(int(len(self.totalTimeSteps) / len(self.timeStepsPerPeriod)) + 1)
        )

        # The isTimeSeriesDataClustered parameter is used to check data consistency.
        # It is set to True if the class' cluster function is called. It is set to False if a new component is added.
        # If the cluster function is called, the typicalPeriods parameter is set from None to
        # [0, ..., numberOfTypicalPeriods-1] and, if specified, the resulting TimeSeriesAggregation instance is stored
        # in the tsaInstance parameter (default None).
        # The time unit refers to time measure referred throughout the model. Currently, it has to be an hour 'h'.
        self.isTimeSeriesDataClustered, self.typicalPeriods, self.tsaInstance = (
            False,
            None,
            None,
        )
        self.timeUnit = "h"

        ################################################################################################################
        #                                Stochastic/Pathway parameters                                                 #
        ################################################################################################################
        self.stochasticModel = stochasticModel
        ######################################################################
        self.startYear = startYear
        self.investmentPeriodInterval = investmentPeriodInterval
        self.numberOfInvestmentPeriods = numberOfInvestmentPeriods
        self.annuityPerpetuity = utils.checkAndSetAnnuityPerpetuity(
            annuityPerpetuity, numberOfInvestmentPeriods
        )
        # set up the modelling years by the start year, interval and number of investment periods
        finalyear = startYear + numberOfInvestmentPeriods * investmentPeriodInterval
        # clear names, e.g.  [2020, 2025,...]
        self.investmentPeriodNames = list(
            range(startYear, finalyear, investmentPeriodInterval)
        )
        # internal names, e.g.  [0,1,...]
        self.investmentPeriods = list(range(numberOfInvestmentPeriods))

        ################################################################################################################
        #                                        Commodity specific parameters                                         #
        ################################################################################################################

        # The commodities parameter is a set of strings which describes what commodities are considered in the energy
        # system, and hence, which commodity balances need to be considered in the energy system model and its
        # optimization.
        # The commodityUnitsDict parameter is a dictionary which assigns each considered commodity (string) a
        # unit (string) which can be used by results output functions.
        self.commodities = commodities
        self.commodityUnitsDict = commodityUnitsDict

        # The balanceLimit can be used to limit certain balanceLimitIDs defined in the components.
        self.balanceLimit = balanceLimit
        self.pathwayBalanceLimit = pathwayBalanceLimit
        self.processedBalanceLimit = utils.checkAndSetBalanceLimit(
            self, balanceLimit, locations
        )
        self.processedPathwayBalanceLimit = utils.checkAndSetPathwayBalanceLimit(
            self, pathwayBalanceLimit, locations
        )

        ################################################################################################################
        #                                        Component specific parameters                                         #
        ################################################################################################################

        # The componentNames parameter is a set of strings in which all in the EnergySystemModel instance considered
        # components are stored. It is used to check that all components have unique indices.
        # The componentModelingDict is a dictionary (modelingClass name: modelingClass instance) in which the in the
        # energy system considered modeling classes are stored (in which again the components modeled with the
        # modelingClass as well as the equations to model them with are stored).
        # The costUnit parameter (string) is the parameter in which all cost input parameter have to be specified.
        self.componentNames = {}
        self.componentModelingDict = {}
        self.costUnit = costUnit

        ################################################################################################################
        #                                           Optimization parameters                                            #
        ################################################################################################################

        # The pyM parameter is None when the EnergySystemModel is initialized. After calling the optimize function,
        # the pyM parameter stores a Concrete Pyomo Model instance which contains parameters, sets, variables,
        # constraints and objective required for the optimization set up and solving.
        # The solverSpecs parameter is a dictionary (string: param) which stores different parameters that are used
        # for solving the optimization problem. The parameters are: solver (string, solver which is used to solve
        # the optimization problem), optimizationSpecs (string, representing **kwargs for the solver), hasTSA (boolean,
        # indicating if time series aggregation is used for the optimization), buildtime (positive float, time needed
        # to declare the optimization problem in seconds), solvetime (positive float, time needed to solve the
        # optimization problem in seconds), runtime (positive float, runtime of the optimization run in seconds),
        # timeLimit (positive float or None, if specified, indicates the maximum allowed runtime of the solver),
        # threads (positive int, number of threads used for optimization, can depend on solver), logFileName
        # (string, name of logfile).
        # The objectiveValue parameter is None when the EnergySystemModel is initialized. After calling the
        # optimize function, the objective value (i.e. TAC of the analyzed energy system) is stored in the
        # objectiveValue parameter for easier access.

        self.pyM = None
        self.solverSpecs = {
            "solver": "",
            "optimizationSpecs": "",
            "hasTSA": False,
            "buildtime": 0,
            "solvetime": 0,
            "runtime": 0,
            "timeLimit": None,
            "threads": 0,
            "logFileName": "",
        }
        self.objectiveValue = None

        ################################################################################################################
        #                                           General model parameters                                           #
        ################################################################################################################

        # The verbose parameter defines how verbose the console logging is: 0: general model logging, warnings
        # and optimization solver logging are displayed, 1: warnings are displayed, 2: no general model logging or
        # warnings are displayed, the optimization solver logging is set to a minimum.
        # The optimization solver logging can be separately enabled in the optimizationSpecs of the optimize function.
        self.verbose = verboseLogLevel
        self.verboseLogLevel = verboseLogLevel  # TODO replace

    def add(self, component):
        """
        Function for adding a component and, if required, its respective modeling class to the EnergySystemModel
        instance. The added component has to inherit from the FINE class Component.

        :param component: the component to be added
        :type component: An object which inherits from the FINE Component class
        """
        if not issubclass(type(component), Component):
            raise TypeError(
                "The added component has to inherit from the FINE class Component."
            )
        if not issubclass(component.modelingClass, ComponentModel):
            raise TypeError(
                "The added component has to inherit from the FINE class ComponentModel."
            )
        component.addToEnergySystemModel(self)

    def removeComponent(self, componentName, track=False):
        """
        Function which removes a component from the energy system.

        :param componentName: name of the component that should be removed
        :type componentName: string

        :param track: specifies if the removed components should be tracked or not
            |br| * the default value is False
        :type track: boolean

        :returns: dictionary with the removed componentName and component instance if track is set to True else None.
        :rtype: dict or None
        """

        # Test if component exists
        if componentName not in self.componentNames.keys():
            raise ValueError(
                "The component "
                + componentName
                + " cannot be found in the energy system model.\n"
                + "The components considered in the model are: "
                + str(self.componentNames.keys())
            )
        modelingClass = self.componentNames[componentName]
        removedComp = dict()
        # If track: Return a dictionary including the name of the removed component and the component instance
        if track:
            removedComp = dict(
                {
                    componentName: self.componentModelingDict[
                        modelingClass
                    ].componentsDict.pop(componentName)
                }
            )
            # Remove component from the componentNames dict:
            del self.componentNames[componentName]
            # Test if all components of one modelingClass are removed. If so, remove modelingClass:
            if not self.componentModelingDict[
                modelingClass
            ].componentsDict:  # False if dict is empty
                del self.componentModelingDict[modelingClass]
            return removedComp
        else:
            # Remove component from the componentNames dict:
            del self.componentNames[componentName]
            # Remove component from the componentModelingDict:
            del self.componentModelingDict[modelingClass].componentsDict[componentName]
            # Test if all components of one modelingClass are removed. If so, remove modelingClass:
            if not self.componentModelingDict[
                modelingClass
            ].componentsDict:  # False if dict is empty
                del self.componentModelingDict[modelingClass]
            return None

    def getComponent(self, componentName):
        """
        Function which returns a component of the energy system.

        :param componentName: name of the component that should be returned
        :type componentName: string

        :returns: the component which has the name componentName
        :rtype: Component
        """
        if componentName not in self.componentNames.keys():
            raise ValueError(
                "The component "
                + componentName
                + " cannot be found in the energy system model.\n"
                + "The components considered in the model are: "
                + str(self.componentNames.keys())
            )
        modelingClass = self.componentNames[componentName]
        return self.componentModelingDict[modelingClass].componentsDict[componentName]

    def updateComponent(self, componentName, updateAttrs):
        """
        Overwrite selected attributes of an existing esM component with new values.

        .. note::
            Be aware of the fact that some attributes are filled automatically while initializing a component.
            E.g., if you want to change attributes like economic lifetime, there might occur the error that the new
            value does not match with the technical lifetime of the component.
            Additionally: You cannot change the name of an existing component by using this function.
            If you do so, you will not update the component but create a new one with the new name.
            The old component will still exist.

        :param componentName: Name of the component that shall be updated.
        :type componentName: str

        :param updateAttrs: A dict of component attributes as keys and values that shall be set as dict values.
        :type updateAttrs: dict
        """
        if componentName not in self.componentNames.keys():
            raise AttributeError(
                f"componentName '{componentName}' is not a component in this esM instance."
            )
        if not (isinstance(updateAttrs, dict) and len(updateAttrs) > 0):
            raise TypeError(
                "updateAttrs must be dict type with at least one key/value pair."
            )

        # get affected classes and extract relevant class attributes
        _class = self.getComponent(componentName).__class__
        class_attrs = list(inspect.signature(_class).parameters.keys())

        # check if all arguments to be updated are class attributes
        for k in updateAttrs.keys():
            if k not in class_attrs:
                raise AttributeError(
                    f"parameter '{k}' from updateAttrs is not an attribute of the component class '{_class}'."
                )
            if k == "name":
                warnings.warn(
                    "Updating the name will just create a new component."
                    + "The old component will still exist with the old attributes."
                )

        # get attributes of original component
        old_attrs = self.getComponent(componentName).__dict__

        # extract all class parameter values from the existing object and write to dict
        new_args = dict([(x, old_attrs[x]) for x in class_attrs if x in old_attrs])

        # update the required arguments
        for _arg, _val in updateAttrs.items():
            new_args[_arg] = _val

        # overwrite the existing component with the new data
        self.add(_class(self, **new_args))

    def getComponentAttribute(self, componentName, attributeName):
        """
        Function which returns an attribute of a component considered in the energy system.

        :param componentName: name of the component from which the attribute should be obtained
        :type componentName: string

        :param attributeName: name of the attribute that should be returned
        :type attributeName: string

        :returns: the attribute specified by the attributeName of the component with the name componentName
        :rtype: depends on the specified attribute
        """
        # if there is only data for one investment period, the function
        # directely returns the value instead of {0:value}. This allows old
        # models to run without modification
        attr = getattr(self.getComponent(componentName), attributeName)
        if isinstance(attr, dict) and list(attr.keys()) == [0]:
            return attr[0]
        else:
            return attr

    def getOptimizationSummary(self, modelingClass, ip=0, outputLevel=0):
        """
        Function which returns the optimization summary (design variables, aggregated operation variables,
        objective contributions) of a modeling class.

        :param modelingClass: name of the modeling class from which the optimization summary should be obtained
        :type modelingClass: string

        :param outputLevel: states the level of detail of the output summary:

            - 0: full optimization summary is returned
            - 1: full optimization summary is returned but rows in which all values are NaN (not a number) are dropped
            - 2: full optimization summary is returned but rows in which all values are NaN or 0 are dropped

            |br| * the default value is 0
        :type outputLevel: integer (0, 1 or 2)

        :returns: the optimization summary of the requested modeling class
        :rtype: pandas DataFrame
        """
        if ip not in self.investmentPeriodNames:
            raise ValueError(
                f"No optimization summary exists for passed ip {ip}. "
                + "Please define a valid investment period  "
                + f"(from '{self.investmentPeriodNames}')"
            )
        
        # adjust columns name and remove "space" or "space_2" in case it exists
        self.componentModelingDict[modelingClass]._optSummary[ip].columns.name=None    

        if outputLevel == 0:
            return self.componentModelingDict[modelingClass]._optSummary[ip]
        elif outputLevel == 1:
            return (
                self.componentModelingDict[modelingClass]
                ._optSummary[ip]
                .dropna(how="all")
            )
        else:
            if outputLevel != 2 and self.verbose < 2:
                warnings.warn(
                    "Invalid input. An outputLevel parameter of 2 is assumed."
                )
            df = (
                self.componentModelingDict[modelingClass]
                ._optSummary[ip]
                .dropna(how="all")
            )
            return df.loc[((df != 0) & (~df.isnull())).any(axis=1)]

    def aggregateSpatially(
        self,
        shapefile,
        grouping_mode="parameter_based",
        n_groups=3,
        distance_threshold=None,
        aggregatedResultsPath=None,
        **kwargs,
    ):
        """
        Spatially clusters the data of all components considered in the Energy System Model (esM) instance
        and returns a new esM instance with the aggregated data.

        :param shapefile: Either the path to the shapefile or the read-in shapefile
        :type shapefile: string, GeoDataFrame

        **Default arguments:**

        :param grouping_mode: Defines how to spatially group the regions.
            Refer to grouping.py for more information.
            |br| * the default value is 'parameter_based'
        :type grouping_mode: string, Options: 'string_based', 'distance_based', 'parameter_based'

        :param n_groups: The number of region groups to be formed from the original region set.
            This parameter is irrelevant if `grouping_mode` is 'string_based'.
            |br| * the default value is 3
        :type n_groups: strictly positive integer, None

        :param distance_threshold: The distance threshold at or above which regions will not be aggregated into one.
            |br| * the default value is None. If not None, n_groups must be None
        :type distance_threshold: float

        :param aggregatedResultsPath: Indicates path to which the aggregated results should be saved.
            If None, results are not saved.
            |br| * the default value is None
        :type aggregatedResultsPath: string, None

        **Additional keyword arguments that can be passed via kwargs:**

        :param geom_col_name: The geometry column name in `shapefile`
            |br| * the default value is 'geometry'
        :type geom_col_name: string

        :param geom_id_col_name: The colum in `shapefile` consisting geom IDs
            |br| * the default value is 'index'
        :type geom_id_col_name: string

        :param separator: Relevant only if `grouping_mode` is 'string_based'.
            The character or string in the region IDs that defines where the ID should be split.
            E.g.: region IDs -> ['01_es', '02_es'] and separator='_', then IDs are split at _
            and the last part ('es') is taken as the group ID
            |br| * the default value is None
        :type separator: string

        :param position: Relevant only if `grouping_mode` is 'string_based'.
            Used to define the position(s) of the region IDs where the split should happen.
            An int i would mean the part from 0 to i is taken as the group ID. A tuple (i,j) would mean
            the part i to j is taken at the group ID.

            .. note:: either `separator` or `position` must be passed in order to perform string_based_grouping

            |br| * the default value is None
        :type position: integer/tuple

        :param weights: Relevant only if `grouping_mode` is 'parameter_based'.
            Through the `weights` dictionary, one can assign weights to variable-component pairs. When calculating
            distance corresponding to each variable-component pair, these specified weights are
            considered, otherwise taken as 1.

            It must be in one of the formats:

            - If you want to specify weights for particular variables and particular corresponding components:

                { 'components' : Dict[<component_name>, <weight>}], 'variables' : List[<variable_name>] }

            - If you want to specify weights for particular variables, but all corresponding components:

                { 'components' : {'all' : <weight>}, 'variables' : List[<variable_name>] }

            - If you want to specify weights for all variables, but particular corresponding components:

                { 'components' : Dict[<component_name>, <weight>}], 'variables' : 'all' }

            <weight> can be of type integer/float

            |br| * the default value is None
        :type weights: dictionary

        :param aggregation_method: Relevant only if `grouping_mode` is 'parameter_based'.
            The clustering method that should be used to group the regions. Options:

                - 'kmedoids_contiguity':
                    kmedoids clustering with added contiguity constraint.
                    Refer to TSAM docs for more info: https://github.com/FZJ-IEK3-VSA/tsam/blob/master/tsam/utils/k_medoids_contiguity.py
                - 'hierarchical':
                    sklearn's agglomerative clustering with complete linkage, with a connetivity matrix to ensure contiguity.
                    Refer to Sklearn docs for more info: https://scikit-learn.org/stable/modules/generated/sklearn.cluster.AgglomerativeClustering.html

            |br| * the default value is 'kmedoids_contiguity'
        :type aggregation_method: string, Options: 'kmedoids_contiguity', 'hierarchical'

        :param solver: Relevant only if `grouping_mode` is 'parameter_based' and `aggregation_method` is 'kmedoids_contiguity'
            The optimization solver to be chosen.
            |br| * the default value is 'gurobi'
        :type solver: string, Options: 'gurobi', 'glpk'

        :param aggregation_function_dict: Contains information regarding the mode of aggregation for each individual variable.

            - Possibilities: mean, weighted mean, sum, bool (boolean OR).
            - Format of the dictionary

                - {<variable_name>: (<mode_of_aggregation>, <weights>),
                  <variable_name>: (<mode_of_aggregation>, None)}.

                <weights> is required only if <mode_of_aggregation> is
                'weighted mean'. The name of the variable that should act as weights should be provided. Can be None otherwise.

            A default dictionary is considered with the following corresponding modes.
            If `aggregation_function_dict` is passed, this default dictionary is updated.

            | {"operationRateMax": ("weighted mean", "capacityMax"),
            | "operationRateFix": ("sum", None),
            | "processedLocationalEligibility": ("bool", None),
            | "capacityMax": ("sum", None),
            | "investPerCapacity": ("mean", None),
            | "investIfBuilt": ("bool", None),
            | "opexPerOperation": ("mean", None),
            | "opexPerCapacity": ("mean", None),
            | "opexIfBuilt": ("bool", None),
            | "interestRate": ("mean", None),
            | "economicLifetime": ("mean", None),
            | "capacityFix": ("sum", None),
            | "losses": ("mean", None),
            | "distances": ("mean", None),
            | "commodityCost": ("mean", None),
            | "commodityRevenue": ("mean", None),
            | "opexPerChargeOperation": ("mean", None),
            | "opexPerDischargeOperation": ("mean", None),
            | "QPcostScale": ("sum", None),
            | "technicalLifetime": ("mean", None)}

        :type aggregation_function_dict: dictionary

        :param aggregated_shp_name: Name to be given to the saved shapefiles after aggregation
            |br| * the default value is 'aggregated_regions'
        :type aggregated_shp_name: string

        :param crs: Coordinate reference system (crs) in which to save the shapefiles
            |br| * the default value is 3035
        :type crs: integer

        :param crs: Coordinate reference system (crs) in which to save the shapefiles
            |br| * the default value is 3035
        :type crs: integer

        :param aggregated_xr_filename: Name to be given to the saved netCDF file containing aggregated esM data
            |br| * the default value is 'aggregated_xr_dataset.nc'
        :type aggregated_xr_filename: string

        :returns: Aggregated esM instance
        """

        # STEP 1. Obtain xr dataset from esM
        xr_dataset = xrIO.convertOptimizationInputToDatasets(
            self, useProcessedValues=True
        )

        # STEP 2. Perform spatial aggregation
        aggregated_xr_dataset = spagat.perform_spatial_aggregation(
            xr_dataset,
            shapefile,
            grouping_mode,
            n_groups,
            distance_threshold,
            aggregatedResultsPath,
            **kwargs,
        )

        # STEP 3. Obtain aggregated esM
        aggregated_esM = xrIO.convertDatasetsToEnergySystemModel(aggregated_xr_dataset)

        return aggregated_esM

    def cluster(self, *args, **kwargs):
        warnings.warn(
            "EnergySystemModel.cluster() is deprecated and will be removed in a future release. \
            use EnergySystemModel.aggregateTemporally() instead.",
            DeprecationWarning,
        )
        self.aggregateTemporally(*args, **kwargs)

    def aggregateTemporally(
        self,
        numberOfTypicalPeriods=40,
        numberOfTimeStepsPerPeriod=24,
        segmentation=True,
        numberOfSegmentsPerPeriod=12,
        clusterMethod="hierarchical",
        representationMethod="durationRepresentation",
        sortValues=False,
        storeTSAinstance=False,
        rescaleClusterPeriods=False,
        **kwargs,
    ):
        """
        Temporally cluster the time series data of all components considered in the EnergySystemModel instance and then
        stores the clustered data in the respective components. For this, the time series data is broken down
        into an ordered sequence of periods (e.g. 365 days) and to each period a typical period (e.g. 7 typical
        days with 24 hours) is assigned. Moreover, the time steps within the periods can further be clustered to bigger
        time steps with an irregular duration using the segmentation option.
        For the clustering itself, the tsam package is used (cf. https://github.com/FZJ-IEK3-VSA/tsam). Additional
        keyword arguments for the TimeSeriesAggregation instance can be added (facilitated by kwargs). As an example: it
        might be useful to add extreme periods to the clustered typical periods.

        .. note::
            The segmentation option can be freely combined with all subclasses. However, an irregular time step length
            is not meaningful for the minimumDownTime and minimumUpTime in the conversionDynamic module, because the time
            would be different for each segment.

        **Default arguments:**

        :param numberOfTypicalPeriods: states the number of typical periods into which the time series data
            should be clustered. The number of time steps per period must be an integer multiple of the total
            number of considered time steps in the energy system.

            .. note::
                Please refer to the tsam package documentation of the parameter noTypicalPeriods for more
                information.

            |br| * the default value is 7
        :type numberOfTypicalPeriods: strictly positive integer

        :param numberOfTimeStepsPerPeriod: states the number of time steps per period
            |br| * the default value is 24
        :type numberOfTimeStepsPerPeriod: strictly positive integer

        :param segmentation: states whether the typical periods should be further segmented to fewer time steps
            |br| * the default value is False
        :type segmentation: boolean

        :param numberOfSegmentsPerPeriod: states the number of segments per period
            |br| * the default value is 24
        :type numberOfSegmentsPerPeriod:  strictly positive integer

        :param clusterMethod: states the method which is used in the tsam package for clustering the time series
            data. Options are for example 'averaging', 'k_means', 'exact k_medoid' or 'hierarchical'.

            .. note::
                Please refer to the tsam package documentation of the parameter clusterMethod for more information.

            |br| * the default value is 'hierarchical'
        :type clusterMethod: string

        :param representationMethod: Chosen representation. If specified, the clusters are represented in the chosen
            way. Otherwise, each clusterMethod has its own commonly used default representation method.

            .. note::
                Please refer to the tsam package documentation of the parameter representationMethod for more information.

            |br| * the default Value is "durationRepresentation"
        :type representationMethod: string

        :param rescaleClusterPeriods: states if the cluster periods shall get rescaled such that their
            weighted mean value fits the mean value of the original time series

            .. note::
                Please refer to the tsam package documentation of the parameter rescaleClusterPeriods for more information.

            |br| * the default value is False
        :type rescaleClusterPeriods: boolean

        :param sortValues: states if the algorithm in the tsam package should use

            (a) the sorted duration curves (-> True) or
            (b) the original profiles (-> False)

            of the time series data within a period for clustering.

            .. note::
                Please refer to the tsam package documentation of the parameter sortValues for more information.

            |br| * the default value is True
        :type sortValues: boolean

        :param storeTSAinstance: states if the TimeSeriesAggregation instance created during clustering should be
            stored in the EnergySystemModel instance.
            |br| * the default value is False
        :type storeTSAinstance: boolean
        """

        # Check input arguments which have to fit the temporal representation of the energy system
        utils.checkClusteringInput(
            numberOfTypicalPeriods, numberOfTimeStepsPerPeriod, len(self.totalTimeSteps)
        )
        if segmentation:
            if numberOfSegmentsPerPeriod > numberOfTimeStepsPerPeriod:
                if self.verbose < 2:
                    warnings.warn(
                        "The chosen number of segments per period exceeds the number of time steps per"
                        "period. The number of segments per period is set to the number of time steps per "
                        "period."
                    )
                numberOfSegmentsPerPeriod = numberOfTimeStepsPerPeriod
        hoursPerPeriod = int(numberOfTimeStepsPerPeriod * self.hoursPerTimeStep)

        timeStart = time.time()
        if segmentation:
            utils.output(
                "\nClustering time series data with "
                + str(numberOfTypicalPeriods)
                + " typical periods and "
                + str(numberOfTimeStepsPerPeriod)
                + " time steps per period \nfurther clustered to "
                + str(numberOfSegmentsPerPeriod)
                + " segments per period...",
                self.verbose,
                0,
            )
        else:
            utils.output(
                "\nClustering time series data with "
                + str(numberOfTypicalPeriods)
                + " typical periods and "
                + str(numberOfTimeStepsPerPeriod)
                + " time steps per period...",
                self.verbose,
                0,
            )

        # Format data to fit the input requirements of the tsam package:
        # (a) append the time series data from all components stored in all initialized modeling classes to a pandas
        #     DataFrame with unique column names
        # (b) thereby collect the weights which should be considered for each time series as well in a dictionary

        #############################################################################################################
        # adjusted for perfect foresight approach
        # periodsOrder and Occurrences now dictionaries
        self.periodsOrder = {}
        self.periodOccurrences = {}
        self.timeStepsPerSegment = {}
        self.hoursPerSegment = {}
        self.segmentStartTime = {}

        # clustering of the time series data per investment period individually
        for ip in self.investmentPeriods:
            timeSeriesData, weightDict = [], {}
            for mdlName, mdl in self.componentModelingDict.items():
                for compName, comp in mdl.componentsDict.items():
                    (
                        compTimeSeriesData,
                        compWeightDict,
                    ) = comp.getDataForTimeSeriesAggregation(ip)
                    if compTimeSeriesData is not None:
                        timeSeriesData.append(compTimeSeriesData), weightDict.update(
                            compWeightDict
                        )
            timeSeriesData = pd.concat(timeSeriesData, axis=1)
            # Note: Sets index for the time series data. The index is of no further relevance in the energy system model.
            timeSeriesData.index = pd.date_range(
                "2050-01-01 00:30:00",
                periods=len(self.totalTimeSteps),
                freq=(str(self.hoursPerTimeStep) + "h"),
                tz="Europe/Berlin",
            )

            # Cluster data with tsam package (the reindex call is here for reproducibility of TimeSeriesAggregation
            # call) depending on whether segmentation is activated or not
            timeSeriesData = timeSeriesData.reindex(
                sorted(timeSeriesData.columns), axis=1
            )
            if segmentation:
                clusterClass = TimeSeriesAggregation(
                    timeSeries=timeSeriesData,
                    noTypicalPeriods=numberOfTypicalPeriods,
                    segmentation=segmentation,
                    noSegments=numberOfSegmentsPerPeriod,
                    hoursPerPeriod=hoursPerPeriod,
                    clusterMethod=clusterMethod,
                    sortValues=sortValues,
                    weightDict=weightDict,
                    rescaleClusterPeriods=rescaleClusterPeriods,
                    representationMethod=representationMethod,
                    **kwargs,
                )
                # Convert the clustered data to a pandas DataFrame with the first index as typical period number and the
                # second index as segment number per typical period.
                data = pd.DataFrame.from_dict(
                    clusterClass.clusterPeriodDict
                ).reset_index(level=2, drop=True)
                # Get the length of each segment in each typical period with the first index as typical period number and
                # the second index as segment number per typical period.
                timeStepsPerSegment = pd.DataFrame.from_dict(
                    clusterClass.segmentDurationDict
                )["Segment Duration"]
            else:
                clusterClass = TimeSeriesAggregation(
                    timeSeries=timeSeriesData,
                    noTypicalPeriods=numberOfTypicalPeriods,
                    hoursPerPeriod=hoursPerPeriod,
                    clusterMethod=clusterMethod,
                    sortValues=sortValues,
                    weightDict=weightDict,
                    rescaleClusterPeriods=rescaleClusterPeriods,
                    representationMethod=representationMethod,
                    **kwargs,
                )
                # Convert the clustered data to a pandas DataFrame with the first index as typical period number and the
                # second index as time step number per typical period.
                data = pd.DataFrame.from_dict(clusterClass.clusterPeriodDict)

            # Store the respective clustered time series data in the associated components
            for mdlName, mdl in self.componentModelingDict.items():
                for compName, comp in mdl.componentsDict.items():
                    comp.setAggregatedTimeSeriesData(data, ip)

            # Store time series aggregation parameters in class instance
            if storeTSAinstance:
                self.tsaInstance = clusterClass
            self.typicalPeriods = clusterClass.clusterPeriodIdx
            self.timeStepsPerPeriod = list(range(numberOfTimeStepsPerPeriod))
            self.segmentation = segmentation
            if segmentation:
                self.segmentsPerPeriod = list(range(numberOfSegmentsPerPeriod))
                # ip-dependent
                self.timeStepsPerSegment[ip] = timeStepsPerSegment
                self.hoursPerSegment[ip] = (
                    self.hoursPerTimeStep * self.timeStepsPerSegment[ip]
                )  # ip-dependent
                # Define start time hour of each segment in each typical period
                segmentStartTime = self.hoursPerSegment[ip].groupby(level=0).cumsum()
                segmentStartTime.index = segmentStartTime.index.set_levels(
                    segmentStartTime.index.levels[1] + 1, level=1
                )
                lvl0, lvl1 = segmentStartTime.index.levels
                segmentStartTime = segmentStartTime.reindex(
                    pd.MultiIndex.from_product([lvl0, [0, *lvl1]])
                )
                segmentStartTime[segmentStartTime.index.get_level_values(1) == 0] = 0
                self.segmentStartTime[ip] = segmentStartTime  # ip-dependent

            self.periodsOrder[ip] = clusterClass.clusterOrder
            self.periodOccurrences[ip] = [
                (self.periodsOrder[ip] == tp).sum() for tp in self.typicalPeriods
            ]

        self.periods = list(
            range(int(len(self.totalTimeSteps) / len(self.timeStepsPerPeriod)))
        )

        self.interPeriodTimeSteps = list(
            range(int(len(self.totalTimeSteps) / len(self.timeStepsPerPeriod)) + 1)
        )

        self.numberOfInterPeriodTimeSteps = int(
            len(self.totalTimeSteps) / len(self.timeStepsPerPeriod)
        )

        # Set cluster flag to true (used to ensure consistently clustered time series data)
        self.isTimeSeriesDataClustered = True
        timeEnd = time.time()
        if storeTSAinstance:
            clusterClass.tsaBuildTime = timeEnd - timeStart
            self.tsaInstance = clusterClass
        utils.output("\t\t(%.4f" % (timeEnd - timeStart) + " sec)\n", self.verbose, 0)

    def declareTimeSets(self, pyM, timeSeriesAggregation, segmentation):
        """
        Set and initialize basic time parameters and sets.

        :param pyM: a pyomo ConcreteModel instance which contains parameters, sets, variables,
            constraints and objective required for the optimization set up and solving.
        :type pyM: pyomo ConcreteModel

        :param timeSeriesAggregation: states if the optimization of the energy system model should be done with

            (a) the full time series (False) or
            (b) clustered time series data (True).

            |br| * the default value is False
        :type timeSeriesAggregation: boolean

        :param segmentation: states if the optimization of the energy system model based on clustered time series data
            should be done with

            (a) aggregated typical periods with the original time step length (False) or
            (b) aggregated typical periods with further segmented time steps (True).

            |br| * the default value is False
        :type segmentation: boolean
        """

        # Store the information if aggregated time series data is considered for modeling the energy system in the pyomo
        # model instance and set the time series which is again considered for modeling in all components accordingly
        pyM.hasTSA = timeSeriesAggregation
        pyM.hasSegmentation = segmentation
        for mdl in self.componentModelingDict.values():
<<<<<<< HEAD
            for comp in mdl.componentsDict.values():
                comp.setTimeSeriesData(pyM.hasTSA)
=======
            if mdl.abbrvName != "etl":
                for comp in mdl.componentsDict.values():
                    comp.setTimeSeriesData(pyM.hasTSA)
>>>>>>> a89688cd

        # Set the time set and the inter time steps set. The time set is a set of tuples. A tuple consists of two
        # entries, the first one indicates an index of a period and the second one indicates a time step inside that
        # period. If time series aggregation is not considered, only one period (period 0) exists and the time steps
        # range from 0 up until the specified number of total time steps - 1. Otherwise, the time set is initialized for
        # each typical period (0 ... numberOfTypicalPeriods-1) and the number of time steps per period (0 ...
        # numberOfTimeStepsPerPeriod-1).
        # The inter time steps set is a set of tuples as well, which again consist of two values. The first value again
        # indicates the period, however, the second one now refers to a point in time right before or after a time step
        # (or between two time steps). Hence, the second value reaches values from (0 ... numberOfTimeStepsPerPeriod).
        if not pyM.hasTSA:
            # Reset timeStepsPerPeriod in case it was overwritten by the clustering function
            self.timeStepsPerPeriod = self.totalTimeSteps
            self.interPeriodTimeSteps = list(
                range(int(len(self.totalTimeSteps) / len(self.timeStepsPerPeriod)) + 1)
            )
            self.periods = [0]
            self.periodsOrder = {}
            self.periodOccurrences = {}
            # fill dictionaries with zeros or ones, if no TSA
            for ip in self.investmentPeriods:
                self.periodsOrder[ip] = [0]
                self.periodOccurrences[ip] = [1]

            # Define sets
            def initTimeSet(pyM):
                return (
                    (ip, p, t)
                    for ip in self.investmentPeriods
                    for p in self.periods
                    for t in self.timeStepsPerPeriod
                )

            def initInterTimeStepsSet(pyM):
                return (
                    (p, t)
                    for p in self.periods
                    for t in range(len(self.timeStepsPerPeriod) + 1)
                )

            def initIntraYearTimeSet(pyM):
                return ((p, t) for p in self.periods for t in self.timeStepsPerPeriod)

            def initInvestPeriodInterPeriodSet(pyM):
                return (
                    (t_inter)
                    for t_inter in range(
                        int(len(self.totalTimeSteps) / len(self.timeStepsPerPeriod)) + 1
                    )
                )

        elif not pyM.hasSegmentation:
            utils.output(
                "Time series aggregation specifications:\n"
                "Number of typical periods:"
                + str(len(self.typicalPeriods))
                + ", number of time steps per period:"
                + str(len(self.timeStepsPerPeriod))
                + "\n",
                self.verbose,
                0,
            )

            # Define sets
            # To-Do: Add explanation perfect foresight
            def initTimeSet(pyM):
                return (
                    (ip, p, t)
                    for ip in self.investmentPeriods
                    for p in self.typicalPeriods
                    for t in self.timeStepsPerPeriod
                )

            def initInterTimeStepsSet(pyM):
                return (
                    (p, t)
                    for p in self.typicalPeriods
                    for t in range(len(self.timeStepsPerPeriod) + 1)
                )

            def initIntraYearTimeSet(pyM):
                return (
                    (p, t)
                    for p in self.typicalPeriods
                    for t in self.timeStepsPerPeriod
                )

            def initInvestPeriodInterPeriodSet(pyM):
                return (
                    (t_inter)
                    for t_inter in range(
                        int(len(self.totalTimeSteps) / len(self.timeStepsPerPeriod))
                        + 1
                    )
                )

        else:
            utils.output(
                "Time series aggregation specifications:\n"
                "Number of typical periods:"
                + str(len(self.typicalPeriods))
                + ", number of time steps per period:"
                + str(len(self.timeStepsPerPeriod))
                + ", number of segments per period:"
                + str(len(self.segmentsPerPeriod))
                + "\n",
                self.verbose,
                0,
            )

            # Define sets
            def initTimeSet(pyM):
                return (
                    (ip, p, t)
                    for ip in self.investmentPeriods
                    for p in self.typicalPeriods
                    for t in self.segmentsPerPeriod
                )

            def initInterTimeStepsSet(pyM):
                return (
                    (p, t)
                    for p in self.typicalPeriods
                    for t in range(len(self.segmentsPerPeriod) + 1)
                )

            def initIntraYearTimeSet(pyM):
                return (
                    (p, t)
                    for p in self.typicalPeriods
                    for t in self.segmentsPerPeriod
                )

            def initInvestPeriodInterPeriodSet(pyM):
                return (
                    (t_inter)
                    for t_inter in range(
                        int(len(self.totalTimeSteps) / len(self.timeStepsPerPeriod))
                        + 1
                    )
                )

        def initInvestSet(pyM):
            return (ip for ip in self.investmentPeriods)

        # Initialize sets
        pyM.timeSet = pyomo.Set(dimen=3, initialize=initTimeSet)
        pyM.interTimeStepsSet = pyomo.Set(dimen=2, initialize=initInterTimeStepsSet)
        pyM.intraYearTimeSet = pyomo.Set(dimen=2, initialize=initIntraYearTimeSet)
        pyM.investSet = pyomo.Set(dimen=1, initialize=initInvestSet)
        pyM.investPeriodInterPeriodSet = pyomo.Set(
            dimen=1, initialize=initInvestPeriodInterPeriodSet
        )

    def declareBalanceLimitConstraint(self, pyM, timeSeriesAggregation):
        """
        Declare balance limit constraint.

        Balance limit constraint can limit the exchange of commodities within the model or over the model region
        boundaries. See the documentation of the parameters for further explanation. In general the following equation
        applies:

            E_source - E_sink + E_exchange,in - E_exchange,out <= E_lim (LowerBound=False)
            E_source - E_sink + E_exchange,in - E_exchange,out >= E_lim (LowerBound=True)

        :param pyM: a pyomo ConcreteModel instance which contains parameters, sets, variables,
            constraints and objective required for the optimization set up and solving.
        :type pyM: pyomo ConcreteModel

        :param timeSeriesAggregation: states if the optimization of the energy system model should be done with

            (a) the full time series (False) or
            (b) clustered time series data (True).

            |br| * the default value is False
        :type timeSeriesAggregation: boolean
        """
        # 1) Yearly Balance Limit
        if self.processedBalanceLimit is not None:
            # Get Components per balance limit
            componentsOfBalanceLimit = {}
            for mdl_type, mdl in self.componentModelingDict.items():
                if mdl_type == "SourceSinkModel" or mdl_type == "TransmissionModel":
                    for compName, comp in mdl.componentsDict.items():
                        if comp.balanceLimitID is not None:
                            componentsOfBalanceLimit.setdefault(
                                comp.balanceLimitID, []
                            ).append(compName)

            yearlyBalanceLimitDict = {}

            # iterate over balance limit to define either minimal, maximal or both balance limits per balanceLimitID
            for ip in self.investmentPeriods:
                if self.processedBalanceLimit[ip] is not None:
                    for balanceLimitID, data in self.processedBalanceLimit[ip].iterrows():
                        # check for regional constraints
                        for loc in self.locations:
                            if data[loc] is not None:
                                yearlyBalanceLimitDict.setdefault(
                                    (
                                        balanceLimitID,
                                        loc,
                                        ip,
                                        data["lowerBound"],
                                        data[loc],
                                    ),
                                    componentsOfBalanceLimit[balanceLimitID],
                                )
                        # check for total constraints over all regions
                        if data["Total"] is not None:
                            yearlyBalanceLimitDict.setdefault(
                                (
                                    balanceLimitID,
                                    "Total",
                                    ip,
                                    data["lowerBound"],
                                    data["Total"],
                                ),
                                componentsOfBalanceLimit[balanceLimitID],
                            )

            setattr(pyM, "yearlyBalanceLimitDict", yearlyBalanceLimitDict)

            def yearlyBalanceLimitConstraint(pyM, ID, loc, ip, lowerBound, value):
                # yearly restriction
                balanceSum = sum(
                    mdl.getBalanceLimitContribution(
                        esM=self,
                        pyM=pyM,
                        ID=ID,
                        ip=ip,
                        timeSeriesAggregation=timeSeriesAggregation,
                        loc=loc,
                        componentNames=yearlyBalanceLimitDict[
                            (ID, loc, ip, lowerBound, value)
                        ],
                    )
                    for mdl_type, mdl in self.componentModelingDict.items()
                    if (
                        mdl_type == "SourceSinkModel" or mdl_type == "TransmissionModel"
                    )
                )
                # Check whether we want to consider an upper or lower bound.
                if lowerBound == 0:
                    return balanceSum <= value
                else:
                    return balanceSum >= value

            pyM.yearlyBalanceLimitConstraint = pyomo.Constraint(
                pyM.yearlyBalanceLimitDict.keys(),
                rule=yearlyBalanceLimitConstraint,
            )

        # 2) Pathway Balance Limit
        if self.processedPathwayBalanceLimit is not None:
            # Get Components per balance limit
            componentsOfBalanceLimit = {}
            for mdl_type, mdl in self.componentModelingDict.items():
                if mdl_type == "SourceSinkModel" or mdl_type == "TransmissionModel":
                    for compName, comp in mdl.componentsDict.items():
                        if comp.pathwayBalanceLimitID is not None:
                            componentsOfBalanceLimit.setdefault(
                                comp.pathwayBalanceLimitID, []
                            ).append(compName)

            pathwayBalanceLimitDict = {}
            # Check for node specific and total limits:
            # iterate over balance limit to define either minimal, maximal or both balance limits per balanceLimitID
            for balanceLimitID, data in self.processedPathwayBalanceLimit.iterrows():
                # check for regional constraints
                for loc in self.locations:
                    if data[loc] is not None:
                        pathwayBalanceLimitDict.setdefault(
                            (
                                balanceLimitID,
                                loc,
                                data["lowerBound"],
                                data[loc],
                            ),
                            componentsOfBalanceLimit[balanceLimitID],
                        )
                # check for total constraints over all regions
                if data["Total"] is not None:
                    pathwayBalanceLimitDict.setdefault(
                        (
                            balanceLimitID,
                            "Total",
                            data["lowerBound"],
                            data["Total"],
                        ),
                        componentsOfBalanceLimit[balanceLimitID],
                    )

            setattr(pyM, "pathwayBalanceLimitDict", pathwayBalanceLimitDict)

            def pathwayBalanceLimitConstraint(pyM, ID, loc, lowerBound, value):
                # pathway restricition
                balanceSum = sum(
                    mdl.getBalanceLimitContribution(
                        esM=self,
                        pyM=pyM,
                        ID=ID,
                        ip=_ip,
                        timeSeriesAggregation=timeSeriesAggregation,
                        loc=loc,
                        componentNames=pathwayBalanceLimitDict[
                            (ID, loc, lowerBound, value)
                        ],
                    )
                    for mdl_type, mdl in self.componentModelingDict.items()
                    for _ip in self.investmentPeriods
                    if (
                        mdl_type == "SourceSinkModel" or mdl_type == "TransmissionModel"
                    )
                )
                value = self.processedPathwayBalanceLimit.loc[ID, loc]
                lowerBound = self.processedPathwayBalanceLimit.loc[ID, "lowerBound"]
                temporalScope = self.investmentPeriodInterval
                # Check whether we want to consider an upper or lower bound.
                if lowerBound == 0:
                    return balanceSum * temporalScope <= value
                else:
                    return balanceSum * temporalScope >= value

            pyM.pathwayBalanceLimitConstraint = pyomo.Constraint(
                pyM.pathwayBalanceLimitDict.keys(),
                rule=pathwayBalanceLimitConstraint,
            )

    def declareSharedPotentialConstraints(self, pyM):
        """
        Declare shared potential constraints, e.g. if a maximum potential of salt caverns has to be shared by
        salt cavern storing methane and salt caverns storing hydrogen.

        .. math::

            \\underset{\\text{comp} \\in \\mathcal{C}^{ID}}{\\sum} \\text{cap}^{comp}_{loc} / \\text{capMax}^{comp}_{loc} \\leq 1


        :param pyM: a pyomo ConcreteModel instance which contains parameters, sets, variables,
            constraints and objective required for the optimization set up and solving.
        :type pyM: pyomo ConcreteModel

        """
        utils.output("Declaring shared potential constraint...", self.verbose, 0)

        # Create shared potential dictionary (maps a shared potential ID and a location to components who share the
        # potential)
        potentialDict = {}
        for ip in self.investmentPeriods:
            for mdl in self.componentModelingDict.values():
                for compName, comp in mdl.componentsDict.items():
                    if comp.sharedPotentialID is not None:
                        [
                            potentialDict.setdefault(
                                (comp.sharedPotentialID, loc, ip), []
                            ).append(compName)
                            for loc in comp.processedLocationalEligibility.index
                            if comp.processedCapacityMax[ip][loc] != 0
                        ]
        pyM.sharedPotentialDict = potentialDict

        # Define and initialize constraints for each instance and location where components have to share an available
        # potential. Sum up the relative contributions to the shared potential and ensure that the total share is
        # <= 100%. For this, get the contributions to the shared potential for the corresponding ID and
        # location from each modeling class.
        def sharedPotentialConstraint(pyM, ID, loc, ip):
            return (
                sum(
                    mdl.getSharedPotentialContribution(pyM, ID, loc, ip)
                    for mdl in self.componentModelingDict.values()
                )
                <= 1
            )

        pyM.ConstraintSharedPotentials = pyomo.Constraint(
            pyM.sharedPotentialDict.keys(), rule=sharedPotentialConstraint
        )

    def declareComponentLinkedQuantityConstraints(self, pyM):
        """
        Declare linked component quantity constraint, e.g. if an engine (E-Motor) is built also a storage (Battery)
        and a vehicle body (e.g. BEV Car) needs to be built. Not the capacity of the components, but the number of
        the components is linked.

        :param pyM: a pyomo ConcreteModel instance which contains parameters, sets, variables,
            constraints and objective required for the optimization set up and solving.
        :type pyM: pyomo ConcreteModel
        """
        utils.output(
            "Declaring linked component quantity constraint...", self.verbose, 0
        )

        compDict = {}
        for mdl in self.componentModelingDict.values():
            for compName, comp in mdl.componentsDict.items():
                if comp.linkedQuantityID is not None:
                    [
                        compDict.setdefault((comp.linkedQuantityID, loc), []).append(
                            compName
                        )
                        for loc in comp.processedLocationalEligibility.index
                    ]
        pyM.linkedQuantityDict = compDict

        def linkedQuantityConstraint(pyM, ID, loc, compName1, compName2, ip):
            abbrvName1 = self.componentModelingDict[
                self.componentNames[compName1]
            ].abbrvName
            abbrvName2 = self.componentModelingDict[
                self.componentNames[compName2]
            ].abbrvName
            commisVar1 = getattr(pyM, "commis_" + abbrvName1)
            commisVar2 = getattr(pyM, "commis_" + abbrvName2)
            capPPU1 = (
                self.componentModelingDict[self.componentNames[compName1]]
                .componentsDict[compName1]
                .processedCapacityPerPlantUnit[ip]
            )
            capPPU2 = (
                self.componentModelingDict[self.componentNames[compName2]]
                .componentsDict[compName2]
                .processedCapacityPerPlantUnit[ip]
            )
            return (
                commisVar1[loc, compName1, ip] / capPPU1
                == commisVar2[loc, compName2, ip] / capPPU2
            )

        for i, j in pyM.linkedQuantityDict.keys():
            linkedQuantityList = []
            linkedQuantityList.append((i, j))
            setattr(
                pyM,
                "ConstraintLinkedQuantity_" + str(i) + "_" + str(j),
                pyomo.Constraint(
                    linkedQuantityList,
                    pyM.linkedQuantityDict[i, j],
                    pyM.linkedQuantityDict[i, j],
                    pyM.investSet,
                    rule=linkedQuantityConstraint,
                ),
            )

    def declareCommodityBalanceConstraints(self, pyM):
        """
        Declare commodity balance constraints (one balance constraint for each commodity, location and time step)

        .. math::

            \\underset{\\text{comp} \\in \\mathcal{C}^{comm}_{loc}}{\\sum} \\text{C}^{comp,comm}_{loc,ip,p,t} = 0

        :param pyM: a pyomo ConcreteModel instance which contains parameters, sets, variables,
            constraints and objective required for the optimization set up and solving.
        :type pyM: pyomo ConcreteModel
        """
        utils.output("Declaring commodity balances...", self.verbose, 0)

        # Declare and initialize a set that states for which location and commodity the commodity balance constraints
        # are non-trivial (i.e. not 0 == 0; trivial constraints raise errors in pyomo).
        def initLocationCommoditySet(pyM):
            return (
                (loc, commod)
                for loc in self.locations
                for commod in self.commodities
                if any(
                    [
                        mdl.hasOpVariablesForLocationCommodity(self, loc, commod)
                        for mdl in self.componentModelingDict.values()
                    ]
                )
            )

        pyM.locationCommoditySet = pyomo.Set(
            dimen=2, initialize=initLocationCommoditySet
        )

        # Declare and initialize commodity balance constraints by checking for each location and commodity in the
        # locationCommoditySet and for each period and time step within the period if the commodity source and sink
        # terms add up to zero. For this, get the contribution to commodity balance from each modeling class.
        def commodityBalanceConstraint(pyM, loc, commod, ip, p, t):
            return (
                sum(
                    mdl.getCommodityBalanceContribution(pyM, commod, loc, ip, p, t)
                    for mdl in self.componentModelingDict.values()
                )
                == 0
            )

        pyM.commodityBalanceConstraint = pyomo.Constraint(
            pyM.locationCommoditySet, pyM.timeSet, rule=commodityBalanceConstraint
        )

    def declareObjective(self, pyM):
        """
        Declare the objective function by obtaining the contributions to the objective function from all modeling
        classes. Currently, the only objective function which can be selected is the sum of the net present value of all
        components.

        .. math::
            z^* = \\min \\underset{comp \\in \\mathcal{C}}{\\sum} \\ \\underset{loc \\in \\mathcal{L}^{comp}}{\\sum}
            \\left( NPV_{loc}^{comp,cap}  +  NPV_{loc}^{comp,bin} + NPV_{loc}^{comp,op} \\right)

        Objective Function detailed:

        .. math::
            z^* = \\min \\underset{comp \\in \\mathcal{C}}{\\sum}  \\ \\underset{loc \\in \\mathcal{L}^{comp}}{\\sum}  \\ \\underset{ip \\in \\mathcal{IP}}{\\sum}  \\text{design}^{comp}_{loc,ip} + \\text{design}^{comp}_{bin, \\ loc,ip} + \\text{op}^{comp}_{loc,ip}

        Contribution of design variable to the objective function

        .. math::
                design^{comp}_{loc,ip} =
                \\sum\\limits_{year=ip-\\text{ipEconomicLifetime}}^{ip}
                \\text{F}^{comp,bin}_{loc,year}
                \\cdot \\left(  \\frac{\\text{investPerCap}^{comp}_{loc,year}}{\\text{CCF}^{comp}_{loc,year}}
                + \\text{opexPerCap}^{comp}_{loc,year} \\right) \\cdot commis^{comp}_{loc,year}
                \\cdot  \\text{APVF}^{comp}_{loc} \\cdot \\text{discFactor}^{comp}_{loc,ip}

        Contribution of binary design variables to the objective function

        .. math::
                design^{comp}_{bin\\ loc,ip} =
                \\sum\\limits_{year=ip-\\text{ipEconomicLifetime}}^{ip}
                \\text{F}^{comp,bin}_{loc,year} \\cdot \\left( \\frac{\\text{investIfBuilt}^{comp}_{loc,year}}	{\\text{CCF}^{comp}_{loc,year}}
                + \\text{opexIfBuilt}^{comp}_{loc,year} \\right)  \\cdot  bin^{comp}_{loc,year}
                \\cdot  \\text{APVF}^{comp}_{loc} \\cdot \\text{discFactor}^{comp}_{loc,ip}

        Contribution of operation variables to the objective function

        .. math::
                op^{comp}_{loc,ip} =
                \\underset{(p,t) \\in \\mathcal{P} \\times \\mathcal{T}}{\\sum} \\ \\underset{\\text{opType} \\in \\mathcal{O}^{comp}}{\\sum}
                \\text{factorPerOp}^{comp,opType}_{loc,ip} \\cdot op^{comp,opType}_{loc,ip,p,t} \\cdot  \\frac{\\text{freq(p)}}{\\tau^{years}}
                \\cdot  \\text{APVF}^{comp}_{loc} \\cdot \\text{discFactor}^{comp}_{loc,ip}

        With the annuity present value factor (Rentenbarwertfaktor):

        .. math::
            APVF^{comp}_{loc} = \\frac{(1 + \\text{interestRate}^{comp}_{loc})^{interval} - 1}{\\text{interestRate}^{comp}_{loc} \\cdot
            (1 + \\text{interestRate}^{comp}_{loc})^{interval}} \\ if \\text{interestRate}^{comp}_{loc} != 0 \\  else \\  1

        and the discount factor.

        .. math::
            \\text{discFactor}^{comp}_{loc,ip} = \\frac{1+\\text{interestRate}^{comp}_{loc}}{(1+\\text{interestRate}^{comp}_{loc})^{ip \\cdot
            \\text{interval}}}

        :param pyM: a pyomo ConcreteModel instance which contains parameters, sets, variables,
            constraints and objective required for the optimization set up and solving.
        :type pyM: pyomo ConcreteModel
        """
        utils.output("Declaring objective function...", self.verbose, 0)

        def objective(pyM):
            NPV = sum(
                mdl.getObjectiveFunctionContribution(self, pyM)
                for mdl in self.componentModelingDict.values()
            )
            if hasattr(self, 'etlModel'):
                NPV += self.etlModel.getObjectiveFunctionContribution(self, pyM)

            return NPV

        pyM.Obj = pyomo.Objective(rule=objective)

    def declareOptimizationProblem(
        self,
        timeSeriesAggregation=False,
        relaxIsBuiltBinary=False,
        relevanceThreshold=None,
    ):
        """
        Declare the optimization problem belonging to the specified energy system for which a pyomo concrete model
        instance is built and filled with

        * basic time sets,
        * sets, variables and constraints contributed by the component modeling classes,
        * basic, component overreaching constraints, and
        * an objective function.

        **Default arguments:**

        :param timeSeriesAggregation: states if the optimization of the energy system model should be done with

            (a) the full time series (False) or
            (b) clustered time series data (True).

            |br| * the default value is False
        :type timeSeriesAggregation: boolean

        :param relaxIsBuiltBinary: states if the optimization problem should be solved as a relaxed LP to get the lower
            bound of the problem.
            |br| * the default value is False
        :type declaresOptimizationProblem: boolean

        :param relevanceThreshold: Force operation parameters to be 0 if values are below the relevance threshold.
            |br| * the default value is None
        :type relevanceThreshold: float (>=0) or None
        """
        # Get starting time of the optimization to, later on, obtain the total run time of the optimize function call
        timeStart = time.time()

        # Check correctness of inputs
        utils.checkDeclareOptimizationProblemInput(
            timeSeriesAggregation, self.isTimeSeriesDataClustered
        )

        # Set segmentation value if time series aggregation is True
        if timeSeriesAggregation:
            segmentation = self.segmentation
        else:
            segmentation = False

        ################################################################################################################
        #                           Initialize mathematical model (ConcreteModel) instance                             #
        ################################################################################################################

        # Initialize a pyomo ConcreteModel which will be used to store the mathematical formulation of the model.
        # The ConcreteModel instance is stored in the EnergySystemModel instance, which makes it available for
        # post-processing or debugging. A pyomo Suffix with the name dual is declared to make dual values associated
        # to the model's constraints available after optimization.
        self.pyM = pyomo.ConcreteModel()
        pyM = self.pyM
        pyM.dual = pyomo.Suffix(direction=pyomo.Suffix.IMPORT)

        # Set time sets for the model instance
        self.declareTimeSets(pyM, timeSeriesAggregation, segmentation)

        ################################################################################################################
        #                         Declare component specific sets, variables and constraints                           #
        ################################################################################################################

        for key, mdl in self.componentModelingDict.items():
            _t = time.time()
            utils.output(
                "Declaring sets, variables and constraints for " + key, self.verbose, 0
            )
            utils.output("\tdeclaring sets... ", self.verbose, 0), mdl.declareSets(
                self, pyM
            )
            utils.output(
                "\tdeclaring variables... ", self.verbose, 0
            ), mdl.declareVariables(self, pyM, relaxIsBuiltBinary, relevanceThreshold)
            utils.output(
                "\tdeclaring constraints... ", self.verbose, 0
            ), mdl.declareComponentConstraints(self, pyM)
            utils.output("\t\t(%.4f" % (time.time() - _t) + " sec)\n", self.verbose, 0)

        if hasattr(self, 'etlModel'):
            utils.output(
                "Declaring sets, variables and constraints for ETL components", self.verbose, 0
            )
            self.etlModel.declareSets(self, pyM)
            self.etlModel.declareVariables(self, pyM)
            self.etlModel.declareComponentConstraints(self, pyM)
            utils.output("\t\t(%.4f" % (time.time() - _t) + " sec)\n", self.verbose, 0)

        ################################################################################################################
        #                              Declare cross-componential sets and constraints                                 #
        ################################################################################################################

        # Declare constraints for enforcing shared capacities
        _t = time.time()
        self.declareSharedPotentialConstraints(pyM)
        utils.output("\t\t(%.4f" % (time.time() - _t) + " sec)\n", self.verbose, 0)

        # Declare constraints for linked quantities
        _t = time.time()
        self.declareComponentLinkedQuantityConstraints(pyM)
        utils.output("\t\t(%.4f" % (time.time() - _t) + " sec)\n", self.verbose, 0)

        # Declare commodity balance constraints (one balance constraint for each commodity, location and time step)
        _t = time.time()
        self.declareCommodityBalanceConstraints(pyM)
        utils.output("\t\t(%.4f" % (time.time() - _t) + " sec)\n", self.verbose, 0)

        # Declare constraint for balanceLimit
        _t = time.time()
        self.declareBalanceLimitConstraint(pyM, timeSeriesAggregation)
        utils.output("\t\t(%.4f" % (time.time() - _t) + " sec)\n", self.verbose, 0)

        ################################################################################################################
        #                                         Declare objective function                                           #
        ################################################################################################################

        # Declare objective function by obtaining the contributions to the objective function from all modeling classes
        _t = time.time()
        self.declareObjective(pyM)
        utils.output("\t\t(%.4f" % (time.time() - _t) + " sec)\n", self.verbose, 0)

        # Store the build time of the optimize function call in the EnergySystemModel instance
        self.solverSpecs["buildtime"] = time.time() - timeStart

    def optimize(
        self,
        declaresOptimizationProblem=True,
        relaxIsBuiltBinary=False,
        timeSeriesAggregation=False,
        logFileName="",
        threads=3,
        solver="None",
        timeLimit=None,
        optimizationSpecs="",
        warmstart=False,
        relevanceThreshold=None,
        includePerformanceSummary=False,
    ):
        """
        Optimize the specified energy system for which a pyomo ConcreteModel instance is built or called upon.
        A pyomo instance is optimized with the specified inputs, and the optimization results are further
        processed.

        **Default arguments:**

        :param declaresOptimizationProblem: states if the optimization problem should be declared (True) or not (False).

            (a) If true, the declareOptimizationProblem function is called and a pyomo ConcreteModel instance is built.
            (b) If false a previously declared pyomo ConcreteModel instance is used.

            |br| * the default value is True
        :type declaresOptimizationProblem: boolean

        :param relaxIsBuiltBinary: states if the optimization problem should be solved as a relaxed LP to get the lower
            bound of the problem.
            |br| * the default value is False
        :type declaresOptimizationProblem: boolean

        :param timeSeriesAggregation: states if the optimization of the energy system model should be done with

            (a) the full time series (False) or
            (b) clustered time series data (True).

            |br| * the default value is False
        :type timeSeriesAggregation: boolean

        :param segmentation: states if the optimization of the energy system model based on clustered time series data
            should be done with

            (a) aggregated typical periods with the original time step length (False) or
            (b) aggregated typical periods with further segmented time steps (True).

            |br| * the default value is False
        :type segmentation: boolean

        :param logFileName: logFileName is used for naming the log file of the optimization solver output
            if gurobi is used as the optimization solver.
            If the logFileName is given as an absolute path (e.g. logFileName = os.path.join(os.getcwd(),
            'Results', 'logFileName.txt')) the log file will be stored in the specified directory. Otherwise,
            it will be stored by default in the directory where the executing python script is called.
            |br| * the default value is 'job'
        :type logFileName: string

        :param threads: number of computational threads used for solving the optimization (solver dependent
            input) if gurobi is used as the solver. A value of 0 results in using all available threads. If
            a value larger than the available number of threads are chosen, the value will reset to the maximum
            number of threads.
            |br| * the default value is 3
        :type threads: positive integer

        :param solver: specifies which solver should solve the optimization problem (which of course has to be
            installed on the machine on which the model is run).
            |br| * the default value is 'gurobi'
        :type solver: string

        :param timeLimit: if not specified as None, indicates the maximum solve time of the optimization problem
            in seconds (solver dependent input). The use of this parameter is suggested when running models in
            runtime restricted environments (such as clusters with job submission systems). If the runtime
            limitation is triggered before an optimal solution is available, the best solution obtained up
            until then (if available) is processed.
            |br| * the default value is None
        :type timeLimit: strictly positive integer or None

        :param optimizationSpecs: specifies parameters for the optimization solver (see the respective solver
            documentation for more information). Example: 'LogToConsole=1 OptimalityTol=1e-6'
            |br| * the default value is an empty string ('')
        :type optimizationSpecs: string

        :param warmstart: specifies if a warm start of the optimization should be considered
            (not always supported by the solvers).
            |br| * the default value is False
        :type warmstart: boolean

        :param relevanceThreshold: Force operation parameters to be 0 if values are below the relevance threshold.
            |br| * the default value is None
        :type relevanceThreshold: float (>=0) or None

        :param includePerformanceSummary: If True this will store a performance summary (in Dataframe format) as attribute ('self.performanceSummary') in the esM instance.
            The performance summary includes Data about RAM usage (assesed by the psutil package),
            Gurobi values (extracted from gurobi log with the gurobi-logtools package) and other various paramerts
            such as model buildtime, runtime and time series aggregation paramerters.
            |br| * the default value is False
        :type includePerformanceSummary: boolean

        Last edited: November 16, 2023
        |br| @author: FINE Developer Team (FZJ IEK-3)
        """

        if not timeSeriesAggregation:
            self.segmentation = False

        if declaresOptimizationProblem:
            self.declareOptimizationProblem(
                timeSeriesAggregation=timeSeriesAggregation,
                relaxIsBuiltBinary=relaxIsBuiltBinary,
                relevanceThreshold=relevanceThreshold,
            )
        elif self.pyM is None:
            raise TypeError(
                "The optimization problem is not declared yet. Set the argument declaresOptimization"
                " problem to True or call the declareOptimizationProblem function first."
            )

        if includePerformanceSummary:
            """
            this will store a performance summary (in Dataframe format) as attribute ('self.performanceSummary') in the esM instance.
            """
            ## make sure logging is enabled for gurobi, otherwise gurobi values cannot be included in the performance summary
            if logFileName == "":
                warnings.warn(
                    "A logFile Name has to be specified in order to extract Gurobi values! Gurobi values will not be listed in performance summary!"
                )
            # If time series aggregation is enabled, the TSA instance needs to be saved in order to be included in the performance summary
            if self.isTimeSeriesDataClustered and (self.tsaInstance is None):
                warnings.warn(
                    "storeTSAinstance has to be set to true to extract TSA Parameters! TSA parameters will not be listed in performance summary!"
                )

            # get RAM usage of process before and after optimization
            process = psutil.Process(os.getpid())
            rss_by_psutil_start = process.memory_info().rss / (
                1024 * 1024 * 1024
            )  # from Bytes to GB
            # start optimization

        # Get starting time of the optimization to, later on, obtain the total run time of the optimize function call
        timeStart = time.time()

        # Check correctness of inputs
        utils.checkOptimizeInput(
            timeSeriesAggregation,
            self.isTimeSeriesDataClustered,
            logFileName,
            threads,
            solver,
            timeLimit,
            optimizationSpecs,
            warmstart,
        )

        # Store keyword arguments in the EnergySystemModel instance
        self.solverSpecs["logFileName"], self.solverSpecs["threads"] = (
            logFileName,
            threads,
        )
        self.solverSpecs["solver"], self.solverSpecs["timeLimit"] = solver, timeLimit
        self.solverSpecs["optimizationSpecs"], self.solverSpecs["hasTSA"] = (
            optimizationSpecs,
            timeSeriesAggregation,
        )

        # Check which solvers are available and choose default solver if no solver is specified explicitely
        # Order of possible solvers in solverList defines the priority of chosen default solver.
        solverList = ["gurobi", "glpk", "cbc"]

        if solver != "None":
            try:
                opt.SolverFactory(solver).available()
            except Exception:
                solver = "None"

        if solver == "None":
            for nSolver in solverList:
                if solver == "None":
                    try:
                        if opt.SolverFactory(nSolver).available():
                            solver = nSolver
                            utils.output(
                                "Either solver not selected or specified solver not available."
                                + str(nSolver)
                                + " is set as solver.",
                                self.verbose,
                                0,
                            )
                    except Exception:
                        pass

        if solver == "None":
            raise TypeError(
                "At least one solver must be installed."
                " Have a look at the FINE documentation to see how to install possible solvers."
                " https://vsa-fine.readthedocs.io/en/latest/"
            )

        ################################################################################################################
        #                                  Solve the specified optimization problem                                    #
        ################################################################################################################

        # Set which solver should solve the specified optimization problem
        if solver == "gurobi" and importlib.util.find_spec('gurobipy'):
            # Use the direct gurobi solver that uses the Python API.
            optimizer = opt.SolverFactory(solver, solver_io="python")
        else:
            optimizer = opt.SolverFactory(solver)

        # Set, if specified, the time limit
        if self.solverSpecs["timeLimit"] is not None and solver == "gurobi":
            optimizer.options["timelimit"] = timeLimit

        # Set the specified solver options
        if "LogToConsole=" not in optimizationSpecs and solver == "gurobi":
            if self.verbose == 2:
                optimizationSpecs += " LogToConsole=0"

        # Solve optimization problem. The optimization solve time is stored and the solver information is printed.
        if solver == "gurobi":
            optimizer.set_options(
                "Threads="
                + str(threads)
                + " logfile="
                + logFileName
                + " "
                + optimizationSpecs
            )
            solver_info = optimizer.solve(
                self.pyM,
                warmstart=warmstart,
                tee=True,
            )
        elif solver == "glpk":
            optimizer.set_options(optimizationSpecs)
            solver_info = optimizer.solve(self.pyM, tee=True)
        else:
            solver_info = optimizer.solve(self.pyM, tee=True)
        self.solverSpecs["solvetime"] = time.time() - timeStart
        utils.output(solver_info.solver(), self.verbose, 0), utils.output(
            solver_info.problem(), self.verbose, 0
        )
        utils.output(
            "Solve time: " + str(self.solverSpecs["solvetime"]) + " sec.",
            self.verbose,
            0,
        )

        ################################################################################################################
        #                                      Post-process optimization output                                        #
        ################################################################################################################

        _t = time.time()

        # Post-process the optimization output by differentiating between different solver statuses and termination
        # conditions. First, check if the status and termination_condition of the optimization are acceptable.
        # If not, no output is generated.
        # TODO check if this is still compatible with the latest pyomo version
        status, termCondition = (
            solver_info.solver.status,
            solver_info.solver.termination_condition,
        )
        self.solverSpecs["status"] = str(status)
        self.solverSpecs["terminationCondition"] = str(termCondition)
        if (
            status == opt.SolverStatus.error
            or status == opt.SolverStatus.aborted
            or status == opt.SolverStatus.unknown
        ):
            utils.output(
                "Solver status:  "
                + str(status)
                + ", termination condition:  "
                + str(termCondition)
                + ". No output is generated.",
                self.verbose,
                0,
            )
        elif (
            solver_info.solver.termination_condition
            == opt.TerminationCondition.infeasibleOrUnbounded
            or solver_info.solver.termination_condition
            == opt.TerminationCondition.infeasible
            or solver_info.solver.termination_condition
            == opt.TerminationCondition.unbounded
        ):
            utils.output(
                "Optimization problem is "
                + str(solver_info.solver.termination_condition)
                + ". No output is generated.",
                self.verbose,
                0,
            )
        else:
            # If the solver status is not okay (hence either has a warning, an error, was aborted or has an unknown
            # status), show a warning message.
            if (
                not solver_info.solver.termination_condition
                == opt.TerminationCondition.optimal
                and self.verbose < 2
            ):
                warnings.warn("Output is generated for a non-optimal solution.")
            utils.output("\nProcessing optimization output...", self.verbose, 0)
            # Declare component specific sets, variables and constraints
            w = str(len(max(self.componentModelingDict.keys())) + 6)

            # iterate over investment periods, to get yearly results
            for key, mdl in self.componentModelingDict.items():
                if not isinstance(mdl._capacityVariablesOptimum, dict):
                    mdl._capacityVariablesOptimum = {}
                __t = time.time()
                # if _capacityVariablesOptimum is not a dict, convert to dict
                # (if single year system is optimized several times)

                mdl.setOptimalValues(self, self.pyM)
                outputString = (
                    ("for {:" + w + "}").format(key + " ...")
                    + "(%.4f" % (time.time() - __t)
                    + "sec)"
                )
                utils.output(outputString, self.verbose, 0)

                # convert optimal values from internal name to external name
                # e.g. from _capacityVariablesOptimum to capacityVariablesOptimum
                # For perfectForesight the data stays the same, for a single year optimization
                # the data is converted from a dict with a single entry to a dataframe
                # By this, old models will not fail.
                def convertOptimalValues(esM, mdl, key):
                    if key in mdl.__dict__.keys():
                        if esM.numberOfInvestmentPeriods == 1:
                            setattr(
                                mdl,
                                key.replace("_", ""),
                                getattr(mdl, key)[esM.investmentPeriodNames[0]],
                            )
                        else:
                            setattr(mdl, key.replace("_", ""), getattr(mdl, key))
                    else:
                        pass

                optimalValueParameters = [
                    "_optSummary",
                    "_stateOfChargeOperationVSariablesOptimum",
                    "_chargeOperationVariablesOptimum",
                    "_dischargeOperationVariablesOptimum",
                    "_phaseAngleVariablesOptimum",
                    "_operationVariablesOptimum",
                    "_discretizationPointVariablesOptimun",
                    "_discretizationSegmentConVariablesOptimun",
                    "_discretizationSegmentBinVariablesOptimun",
                    "_capacityVariablesOptimum",
                    "_isBuiltVariablesOptimum",
                    "_commissioningVariablesOptimum",
                    "_decommissioningVariablesOptimum",
                ]

                for optParam in optimalValueParameters:
                    convertOptimalValues(self, mdl, optParam)

            if hasattr(self, 'etlModel'):
                self.etlModel.setOptimalValues(self, self.pyM)

            # Store the objective value in the EnergySystemModel instance.
            self.objectiveValue = self.pyM.Obj()

        utils.output("\t\t(%.4f" % (time.time() - _t) + " sec)\n", self.verbose, 0)

        # Store the runtime of the optimize function call in the EnergySystemModel instance
        self.solverSpecs["runtime"] = (
            self.solverSpecs["buildtime"] + time.time() - timeStart
        )

        if includePerformanceSummary:
            rss_by_psutil_end = process.memory_info().rss / (
                1024 * 1024 * 1024
            )  # from Bytes to GB

            # CREATE PERFORMANCE SUMMARY

            # FINE Model
            fine_parameters_dict = {
                "noOfRegions": len(self.locations),
                "numberOfTimeSteps": self.numberOfTimeSteps,
                "hoursPerTimestep": self.hoursPerTimeStep,
                "numberOfYears": self.numberOfYears,
                "optimizationSpecs": self.solverSpecs["optimizationSpecs"],
            }

            # RAM Usage
            ram_usage_dict = {
                "ramUsageStartGB": rss_by_psutil_start,
                "ramUsageEndGB": rss_by_psutil_end,
            }

            # TSA Values
            if self.isTimeSeriesDataClustered and (self.tsaInstance is not None):
                tsaBuildTime = self.tsaInstance.tsaBuildTime

                tsa_parameters_dict = {
                    "clusterMethod": self.tsaInstance.clusterMethod,
                    "noTypicalPeriods": self.tsaInstance.noTypicalPeriods,
                    "hoursPerPeriod": self.tsaInstance.hoursPerPeriod,
                    "segmentation": self.tsaInstance.segmentation,
                    "noSegments": self.tsaInstance.noSegments,
                    "tsaSolver": self.tsaInstance.solver,
                    "timeStepsPerPeriod": self.tsaInstance.timeStepsPerPeriod,
                    "tsaBuildTime": self.tsaInstance.tsaBuildTime,
                }
            else:
                tsa_parameters_dict = {}
                tsaBuildTime = None

            # Procesing Times
            processing_time_dict = {
                "buildtime": self.solverSpecs["buildtime"],
                "tsaBuildTime": tsaBuildTime,
                "solvetime": self.solverSpecs["solvetime"],
                "runtime": self.solverSpecs["runtime"],
            }

            if solver == "gurobi":
                # Create DataFrame from gurobi log file
                if logFileName == "":
                    gurobi_summary_dict = {}
                else:
                    absolute_logFilePath = os.path.abspath(logFileName)
                    gurobi_summary_dict = glt.get_dataframe(
                        [
                            os.path.join(absolute_logFilePath)
                        ]  # passed path has to be a list
                    ).T.to_dict()[0]
            else:
                gurobi_summary_dict = {}

            # Combine to Overall Summary
            summary_dict = {
                "FineParameters": fine_parameters_dict,
                "RAMUsage": ram_usage_dict,
                "ProcessingTimes": processing_time_dict,
                "TSAParameters": tsa_parameters_dict,
                "GurobiSummary": gurobi_summary_dict,
            }

            summary_dict = {
                (i, j): summary_dict[i][j]
                for i in summary_dict.keys()
                for j in summary_dict[i].keys()
            }

            mux = pd.MultiIndex.from_tuples(summary_dict.keys())
            mux = mux.set_names(["Category", "Parameter"])
            PerformanceSummary_df = pd.DataFrame(
                list(summary_dict.values()), index=mux, columns=["Value"]
            )

            # Save perfromance summary in the EnergySystemModel instance
            self.performanceSummary = PerformanceSummary_df<|MERGE_RESOLUTION|>--- conflicted
+++ resolved
@@ -1141,14 +1141,9 @@
         pyM.hasTSA = timeSeriesAggregation
         pyM.hasSegmentation = segmentation
         for mdl in self.componentModelingDict.values():
-<<<<<<< HEAD
-            for comp in mdl.componentsDict.values():
-                comp.setTimeSeriesData(pyM.hasTSA)
-=======
             if mdl.abbrvName != "etl":
                 for comp in mdl.componentsDict.values():
                     comp.setTimeSeriesData(pyM.hasTSA)
->>>>>>> a89688cd
 
         # Set the time set and the inter time steps set. The time set is a set of tuples. A tuple consists of two
         # entries, the first one indicates an index of a period and the second one indicates a time step inside that
