--- conflicted
+++ resolved
@@ -16,15 +16,6 @@
 test-notebooks:
   stage: test
   script:
-<<<<<<< HEAD
-    - conda install mamba -c conda-forge
-    - mamba env update -n fine --file=requirements.yml
-    - mamba env update -n fine --file=requirements_dev.yml
-    - mamba info --envs
-    - source activate fine
-    - python -m pip install -e .
-    - python -m pytest --cov=FINE test/
-=======
     # Run nbval to test all notebooks in examples folder
     #   and show 20 longest cell executing durations
     # With 'nbval-lax', notebooks are only tested for execution errors
@@ -36,5 +27,4 @@
     refs:
       - master
       - develop
-      - 47-test-notebooks
->>>>>>> d645f439
+      - 47-test-notebooks