--- conflicted
+++ resolved
@@ -1,8 +1,4 @@
-<<<<<<< HEAD
-image: condaforge/mambaforge:latest
-=======
 image: mambaorg/micromamba
->>>>>>> 50671639
 
 stages:
   - test
@@ -16,12 +12,6 @@
 .test_template:
   stage: test
   before_script:
-<<<<<<< HEAD
-    # - conda install mamba -c conda-forge
-    - mamba env update -n fine --file=requirements_dev.yml
-    - mamba info --envs
-    - source activate fine
-=======
     - micromamba create -y -n fine --file=requirements_dev.yml
     - eval "$(micromamba shell hook --shell bash)"
     - micromamba activate fine
@@ -32,7 +22,6 @@
     - micromamba create -y -n fine_formatting -c conda-forge "black=21.9b0" "click=8.0.4" "python=3.10"
     - eval "$(micromamba shell hook --shell bash)"
     - micromamba activate fine_formatting
->>>>>>> 50671639
 
 .build_template:
   stage: build
