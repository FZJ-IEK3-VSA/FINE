--- conflicted
+++ resolved
@@ -1,10 +1,5 @@
 conda:
   image: continuumio/miniconda3:latest
-<<<<<<< HEAD
-  # tags: 
-  # - linux
-=======
->>>>>>> c87c011f
 
   script:
     - conda install mamba -c conda-forge
