import pytest
import xarray as xr 
import geopandas
import geoplot 

import spagat.representation as spr
import spagat.grouping as spg
import spagat.dataset as spd

<<<<<<< HEAD
#read e-highway shapefile 
path_to_ehighwayfile = "/home/s-patil/data/e-highway"
ehighway_shapefile = geopandas.read_file(path_to_ehighwayfile, layer='e-highway')
#@pytest.mark.skip()

def test_string_based_clustering():
     clustered_regions = spg.string_based_clustering(ehighway_shapefile['e-id'])
     assert len(clustered_regions.keys()) == 42
      
=======
@pytest.mark.skip()
def test_string_based_clustering():
    pass

def test_distance_based_clustering(sds):
    '''Test whether the distance-based clustering works'''

    spg.distance_based_clustering(sds, mode='hierarchical', verbose=False, ax_illustration=None, save_fig=None)
>>>>>>> a0c55a19
<|MERGE_RESOLUTION|>--- conflicted
+++ resolved
@@ -7,23 +7,17 @@
 import spagat.grouping as spg
 import spagat.dataset as spd
 
-<<<<<<< HEAD
-#read e-highway shapefile 
+# read e-highway shapefile
+# TODO: replace with relative paths to tests/data directory
 path_to_ehighwayfile = "/home/s-patil/data/e-highway"
 ehighway_shapefile = geopandas.read_file(path_to_ehighwayfile, layer='e-highway')
-#@pytest.mark.skip()
 
 def test_string_based_clustering():
      clustered_regions = spg.string_based_clustering(ehighway_shapefile['e-id'])
      assert len(clustered_regions.keys()) == 42
       
-=======
-@pytest.mark.skip()
-def test_string_based_clustering():
-    pass
 
 def test_distance_based_clustering(sds):
     '''Test whether the distance-based clustering works'''
 
-    spg.distance_based_clustering(sds, mode='hierarchical', verbose=False, ax_illustration=None, save_fig=None)
->>>>>>> a0c55a19
+    spg.distance_based_clustering(sds, mode='hierarchical', verbose=False, ax_illustration=None, save_fig=None)