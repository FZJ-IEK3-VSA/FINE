--- conflicted
+++ resolved
@@ -79,24 +79,7 @@
 
     sds_2.xr_dataset['Pipelines, eligibility'] = (('region_ids', 'region_ids_2'), h_pipelines_incidence_aggregated)
     sds_2.xr_dataset['Pipelines, distances'] = (('region_ids', 'region_ids_2'), h_pipelines_distances_aggregated)
-<<<<<<< HEAD
     
-    #@Robin : I think this is redundant 
-    #...
-=======
-
->>>>>>> a0c55a19
-    sds_2.xr_dataset['AC_cable_incidence'] = (('region_ids', 'region_ids_2'), ac_grid_incidence_aggregated)
-    sds_2.xr_dataset['AC_cable_incidence'] = (('region_ids', 'region_ids_2'), ac_grid_incidence_aggregated)
-
-    sds_2.xr_dataset['AC_cable_incidence'] = (('region_ids', 'region_ids_2'), ac_grid_incidence_aggregated)
-    sds_2.xr_dataset['AC_cable_incidence'] = (('region_ids', 'region_ids_2'), ac_grid_incidence_aggregated)
-<<<<<<< HEAD
-    #...
-    
-=======
-
->>>>>>> a0c55a19
     sds_2.xr_dataset.coords['time'] = e_load_aggregated.time
 
     sds_2.xr_dataset['e_load'] = (('region_ids', 'time'), e_load_aggregated.T)
@@ -134,13 +117,8 @@
     data = np.array(shape_list)
 
     # TODO: understand the multipolygon_dimension's origin: Why does shapely do these four polygons instead of one?
-<<<<<<< HEAD
-    # xr_data_array_out = xr.DataArray(data, coords=[regions, multipolygon_dimension],
-    #                                  dims=['regions', 'multipolygon_dimension'])
-=======
     # xr_data_array_out = xr.DataArray(data, coords=[region_ids, multipolygon_dimension],
     #                                  dims=['region_ids', 'multipolygon_dimension'])
->>>>>>> a0c55a19
     xr_data_array_out = xr.DataArray(data, coords=[region_ids],
                                      dims=['region_ids'])
 
@@ -254,11 +232,7 @@
     buses_1 = []
     geoms = []
 
-<<<<<<< HEAD
-    for region_id_1 in sds.xr_dataset.regions.values:
-=======
     for region_id_1 in sds.xr_dataset.region_ids.values:
->>>>>>> a0c55a19
         for region_id_2 in sds.xr_dataset.region_ids_2.values:
             if sds.xr_dataset.AC_cable_incidence.sel(region_ids=region_id_1, region_ids_2=region_id_2).values:
                 buses_0.append(region_id_1)
