--- conflicted
+++ resolved
@@ -20,20 +20,9 @@
 import sklearn.cluster as skc
 from sklearn import metrics
 
-# import spagat.dataset as spd
-<<<<<<< HEAD
 import spagat.utils as spu
-=======
-import metis_utils.io_tools as ito
-import metis_utils.plot_tools as pto
-import metis_utils.time_tools as tto
 
 import spagat.grouping_utils as gu
-
-# import pypsa
-# import pypsa.networkclustering as nc
-# from sklearn.cluster import AgglomerativeClustering
->>>>>>> 7c6d3f1c
 
 logger_grouping = logging.getLogger("spagat_grouping")
 
@@ -54,34 +43,7 @@
     return sub_to_sup_region_id_dict
 
 
-<<<<<<< HEAD
 @spu.timer
-def distance_based_clustering(
-    sds,
-    mode="hierarchical",
-    verbose=False,
-    ax_illustration=None,
-    save_fig=None,
-    dimension_description="space",
-):
-    """Cluster M regions based on centroid distance, hence closest regions are aggregated to obtain N regions."""
-
-    if mode == "hierarchical":
-
-        centroids = (
-            np.asarray(
-                [
-                    [point.item().x, point.item().y]
-                    for point in sds.xr_dataset.gpd_centroids
-                ]
-            )
-            / 1000
-        )  # km
-
-        Z = hierarchy.linkage(centroids, "centroid")
-
-=======
-@tto.timer
 def distance_based_clustering(sds, agg_mode, verbose=False, ax_illustration=None, save_fig=None, dimension_description='space'):
     '''Cluster M regions based on centroid distance, hence closest regions are aggregated to obtain N regions.'''
     
@@ -114,7 +76,6 @@
         plt.show()
         
         # If and how to save the hierarchical tree 
->>>>>>> 7c6d3f1c
         if ax_illustration is not None:
             R = hierarchy.dendrogram(
                 Z,
@@ -126,12 +87,7 @@
 
             if save_fig is not None:
 
-<<<<<<< HEAD
                 spu.plt_savefig(save_name=save_fig)
-
-=======
-                pto.plt_savefig(save_name=save_fig)
->>>>>>> 7c6d3f1c
         elif save_fig is not None:
 
             fig, ax = spu.plt.subplots(figsize=(25, 12))
@@ -235,7 +191,7 @@
             aggregation_dict[k] = regions_dict.copy()
 
         # Plotting the rss according to increase of k values, check if there exists an inflection point
-        fig, ax = pto.plt.subplots(figsize=(25, 12))
+        fig, ax = spu.plt.subplots(figsize=(25, 12))
         ax.plot(range(1,n_regions),rss,'go-')
         ax.set_title('Impact of k on distortion')
         ax.set_xlabel('K (number_of_regions)')
@@ -245,7 +201,7 @@
         path = '/home/s-xing/code/spagat/output/ClusteringAnalysis/'
         figname = save_fig if save_fig is not None else 'Distance_based_scipy_kmeans_Distortion.png'
 
-        pto.plt_savefig(fig=fig, path=path, save_name=figname)
+        spu.plt_savefig(fig=fig, path=path, save_name=figname)
 
         return aggregation_dict
 
@@ -310,7 +266,7 @@
             aggregation_dict[k] = regions_dict.copy()
 
         # Plotting the rss according to increase of k values, check if there exists an inflection point
-        fig, ax = pto.plt.subplots(figsize=(25, 12))
+        fig, ax = spu.plt.subplots(figsize=(25, 12))
         ax.plot(range(1,n_regions),rss,'go-')
         ax.set_title('Within-cluster sum-of-squares')
         ax.set_xlabel('K (number_of_regions)')
@@ -320,7 +276,7 @@
         path = '/home/s-xing/code/spagat/output/ClusteringAnalysis/'
         figname = save_fig if save_fig is not None else 'sklearn_kmeans_Distortion.png'
 
-        pto.plt_savefig(fig=fig, path=path, save_name=figname)
+        spu.plt_savefig(fig=fig, path=path, save_name=figname)
 
         return aggregation_dict
         
@@ -396,15 +352,15 @@
 
             if save_fig is not None:
 
-                pto.plt_savefig(save_name=save_fig)
+                spu.plt_savefig(save_name=save_fig)
         elif save_fig is not None:
 
-            fig, ax = pto.plt.subplots(figsize=(25, 12))
+            fig, ax = spu.plt.subplots(figsize=(25, 12))
 
             R = hierarchy.dendrogram(linkage_matrix, orientation="top",
                                      labels=sds.xr_dataset[dimension_description].values, ax=ax, leaf_font_size=14)
 
-            pto.plt_savefig(fig=fig, save_name=save_fig)
+            spu.plt_savefig(fig=fig, save_name=save_fig)
 
         return aggregation_dict
 
@@ -438,7 +394,7 @@
 
 
 
-@tto.timer
+@spu.timer
 def all_variable_based_clustering(sds,agg_mode,verbose=False, ax_illustration=None, save_fig=None, dimension_description='space',weighting=None):
     
     '''Original region list'''
@@ -486,15 +442,15 @@
 
             if save_fig is not None:
 
-                pto.plt_savefig(save_name=save_fig)
+                spu.plt_savefig(save_name=save_fig)
         elif save_fig is not None:
 
-            fig, ax = pto.plt.subplots(figsize=(25, 12))
+            fig, ax = spu.plt.subplots(figsize=(25, 12))
 
             R = hierarchy.dendrogram(Z, orientation="top",
                                      labels=sds.xr_dataset[dimension_description].values, ax=ax, leaf_font_size=14)
 
-            pto.plt_savefig(fig=fig, save_name=save_fig)
+            spu.plt_savefig(fig=fig, save_name=save_fig)
         
         # regions_dict to record the newest region set after each merging step, regions_dict_complete for all regions appearing during clustering
         regions_dict = {region_id: [region_id] for region_id in regions_list}
@@ -706,7 +662,7 @@
             aggregation_dict[i] = regions_dict.copy()
     
         # Plotting the modularites according to increase of k values, check if there exists an inflection point
-        # fig, ax = pto.plt.subplots(figsize=(25, 12))
+        # fig, ax = spu.plt.subplots(figsize=(25, 12))
         # ax.plot(range(1,n_regions),modularities,'go-')
         # ax.set_title('Impact of aggregated regions on modularity')
         # ax.set_xlabel('number of aggregated regions')
@@ -772,7 +728,7 @@
             aggregation_dict[i] = regions_dict.copy()
 
         # Plotting the modularites according to increase of k values, check if there exists an inflection point
-        # fig, ax = pto.plt.subplots(figsize=(25, 12))
+        # fig, ax = spu.plt.subplots(figsize=(25, 12))
         # ax.plot(range(1,n_regions),modularities,'go-')
         # ax.set_title('Impact of aggregated regions on modularity')
         # ax.set_xlabel('number of aggregated regions')
@@ -787,7 +743,7 @@
 
 
 
-@tto.timer
+@spu.timer
 def variables_and_distance_ensemble_clustering(sds,agg_mode='hierarchical',verbose=False, ax_illustration=None, save_fig=None, dimension_description='space',weighting=None):
     '''Ensemble clustering with basic clusterings from:
         - geographical centroids
