--- conflicted
+++ resolved
@@ -17,12 +17,6 @@
 - numpy
 - pandas
 - xarray
-<<<<<<< HEAD
-- pip:
-    - https://github.com/FZJ-IEK3-VSA/geokit/archive/gdal_relax.zip
-  
-=======
->>>>>>> 803d7f44
 - GPyOpt
 - networkx
 - scipy