--- conflicted
+++ resolved
@@ -24,21 +24,7 @@
 import FINE as fn
 import pandas as pd
 import numpy as np
-<<<<<<< HEAD
-
-def test_commodityCostTimeSeries(multi_node_test_esM_optimized):
-
-    # read in original results
-    expected_results = pd.read_csv(os.path.join(os.path.dirname(__file__), '..', 'examples',
-                                       'Multi-regional_Energy_System_Workflow', 'totalBiogasPurchase.csv'),
-                          index_col=0, header=None, squeeze=True)
-
-    # test if here solved fits with original results
-    testresults = multi_node_test_esM_optimized.componentModelingDict["SourceSinkModel"].operationVariablesOptimum.xs('Biogas purchase').sum(axis=1)
-    np.testing.assert_array_almost_equal(testresults.values, expected_results.values, decimal=2)
-=======
 import os 
->>>>>>> 803d7f44
 
 def test_miniSystem():
     locations = {'loc1','loc2'}
