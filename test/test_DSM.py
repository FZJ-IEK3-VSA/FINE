--- conflicted
+++ resolved
@@ -40,11 +40,7 @@
                                         shiftDownMax=shiftMax, shiftUpMax=shiftMax,
                                         socOffsetDown=-1, socOffsetUp=-1))
 
-<<<<<<< HEAD
-    esM_with.optimize(timeSeriesAggregation=False, solver=solver, optimizationSpecs= 'LogToConsole=0')
-=======
     esM_with.optimize(timeSeriesAggregation=False, solver='glpk')
->>>>>>> d645f439
 
     generator_outputs = esM_with.componentModelingDict["SourceSinkModel"].operationVariablesOptimum
     esM_load_with_DSM = esM_with.componentModelingDict['DSMModel'].operationVariablesOptimum
@@ -73,11 +69,7 @@
     pd.testing.assert_series_equal(esM_load_with_DSM.loc[('flexible demand', 'location')], load_with_dsm)
 
     esM_with.cluster(numberOfTimeStepsPerPeriod=1, numberOfTypicalPeriods=25)
-<<<<<<< HEAD
-    esM_with.optimize(timeSeriesAggregation=True, solver=solver, optimizationSpecs='LogToConsole=0')
-=======
     esM_with.optimize(timeSeriesAggregation=True, solver='glpk')
->>>>>>> d645f439
 
     # benchmark generation and load with dsm
     expensive_with_dsm = expensive_without_dsm.copy()
@@ -103,11 +95,7 @@
     pd.testing.assert_series_equal(esM_load_with_DSM.loc[('flexible demand', 'location')], load_with_dsm)
 
     esM_with.cluster(numberOfTimeStepsPerPeriod=1, numberOfTypicalPeriods=25)
-<<<<<<< HEAD
-    esM_with.optimize(timeSeriesAggregation=True, solver=solver, optimizationSpecs='LogToConsole=0')
-=======
     esM_with.optimize(timeSeriesAggregation=True, solver='glpk')
->>>>>>> d645f439
 
     # benchmark generation and load with dsm
     expensive_with_dsm = expensive_without_dsm.copy()
